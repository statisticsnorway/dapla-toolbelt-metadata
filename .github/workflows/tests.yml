name: Tests

on:
  push:
    branches:
      - "**"
    paths:
      - "src/**"
      - "tests/**"
      - "docs/**"
      - "pyproject.toml"
      - "poetry.lock"
      - ".pre-commit-config.yaml"
      - "noxfile.py"
      - ".github/workflows/tests.yml"


jobs:
  tests:
    name: ${{ matrix.session }} ${{ matrix.python }} / ${{ matrix.os }}
    runs-on: ${{ matrix.os }}
    strategy:
      fail-fast: false
      matrix:
        include:
          - { python: "3.12", os: "ubuntu-latest", session: "pre-commit" }
          - { python: "3.11", os: "ubuntu-latest", session: "mypy" }
          - { python: "3.12", os: "ubuntu-latest", session: "mypy" }
          - { python: "3.11", os: "ubuntu-latest", session: "tests" }
          - { python: "3.12", os: "ubuntu-latest", session: "tests" }
          - { python: "3.12", os: "ubuntu-latest", session: "typeguard" }
          - { python: "3.12", os: "ubuntu-latest", session: "xdoctest" }
          - { python: "3.12", os: "ubuntu-latest", session: "docs-build" }

    env:
      NOXSESSION: ${{ matrix.session }}
      FORCE_COLOR: "1"
      PRE_COMMIT_COLOR: "always"

    steps:
      - name: Check out the repository
        uses: actions/checkout@v4

      - name: Set up Python ${{ matrix.python }}
        uses: actions/setup-python@v5.3.0
        with:
          python-version: ${{ matrix.python }}

      - name: Upgrade pip
        run: |
          pip install -c ${{ github.workspace }}/.github/workflows/constraints.txt pip
          pip --version

      - name: Upgrade pip in virtual environments
        shell: python
        run: |
          import os
          import pip

          with open(os.environ["GITHUB_ENV"], mode="a") as io:
              print(f"VIRTUALENV_PIP={pip.__version__}", file=io)

      - name: Install Poetry
        run: |
          pipx install --pip-args "-c ${{ github.workspace }}/.github/workflows/constraints.txt" poetry
          poetry --version

      - name: Install Nox
        run: |
          pipx install --pip-args "-c ${{ github.workspace }}/.github/workflows/constraints.txt" nox
          pipx inject --pip-args "-c ${{ github.workspace }}/.github/workflows/constraints.txt" nox nox-poetry
          nox --version

      - name: Compute pre-commit cache key
        if: matrix.session == 'pre-commit'
        id: pre-commit-cache
        shell: python
        run: |
          import hashlib
          import subprocess
          import sys

          python = "py{}.{}".format(*sys.version_info[:2])
          payload = sys.version.encode() + sys.executable.encode()
          digest = hashlib.sha256(payload).hexdigest()
          result = "${{ runner.os }}-{}-{}-pre-commit".format(python, digest[:8])
          cmd = f'echo "result={result}" >> $GITHUB_OUTPUT'
          subprocess.run(cmd, shell=True)

      - name: Restore pre-commit cache
        uses: actions/cache@v4
        if: matrix.session == 'pre-commit'
        with:
          path: ~/.cache/pre-commit
          key: ${{ steps.pre-commit-cache.outputs.result }}-${{ hashFiles('.pre-commit-config.yaml') }}
          restore-keys: |
            ${{ steps.pre-commit-cache.outputs.result }}-

      - name: Run Nox
        run: |
          nox --python=${{ matrix.python }}

      - name: Upload coverage data
        if: always() && matrix.session == 'tests'
        uses: "actions/upload-artifact@v4"
        with:
          name: coverage-data-${{ matrix.os }}-${{ matrix.python }}
          path: ".coverage.*"
          include-hidden-files: true

      - name: Upload documentation
        if: matrix.session == 'docs-build'
        uses: actions/upload-artifact@v4
        with:
          name: docs
          path: docs/_build

  coverage:
    runs-on: ubuntu-latest
    needs: tests
    steps:
      - name: Check out the repository
        uses: actions/checkout@v4
        with:
          fetch-depth: 0 # Shallow clones should be disabled for a better relevancy of analysis

      - name: Set up Python
        uses: actions/setup-python@v5.3.0
        with:
          python-version: "3.12"

      - name: Upgrade pip
        run: |
          pip install -c ${{ github.workspace }}/.github/workflows/constraints.txt pip
          pip --version

      - name: Install Poetry
        run: |
          pipx install --pip-args "-c ${{ github.workspace }}/.github/workflows/constraints.txt" poetry
          poetry --version

      - name: Install Nox
        run: |
          pipx install --pip-args "-c ${{ github.workspace }}/.github/workflows/constraints.txt" nox
          pipx inject --pip-args "-c ${{ github.workspace }}/.github/workflows/constraints.txt" nox nox-poetry
          nox --version

      - name: Download coverage data
        uses: actions/download-artifact@v4
        with:
          pattern: coverage-data-*
          merge-multiple: true

      - name: Combine coverage data and display human readable report
        run: |
          nox --session=coverage

      - name: Create coverage report
        run: |
          nox --session=coverage -- xml

      # Need to fix coverage source paths for SonarCloud scanning in GitHub actions.
      # Replace root path with /github/workspace (mounted in docker container).
      - name: Override coverage source paths for SonarCloud
        run: |
          sed -i "s/<source><\/source>/<source>\/github\/workspace<\/source>/g" coverage.xml
          sed -i "s/<source>tests/<source>\/github\/workspace\/tests/g" coverage.xml

      - name: SonarQube Cloud Scan
        env:
          GITHUB_TOKEN: ${{ secrets.GITHUB_TOKEN }} # Needed to get PR information, if any
          SONAR_TOKEN: ${{ secrets.SONAR_TOKEN }}
        # No need to run SonarCloud analysis if dependabot update or token not defined
        if: env.SONAR_TOKEN != '' && (github.actor != 'dependabot[bot]')
<<<<<<< HEAD
        uses: SonarSource/sonarcloud-github-action@v5.0.0
=======
        uses: SonarSource/sonarqube-scan-action@v5.0.0
>>>>>>> 42177b33
<|MERGE_RESOLUTION|>--- conflicted
+++ resolved
@@ -172,8 +172,4 @@
           SONAR_TOKEN: ${{ secrets.SONAR_TOKEN }}
         # No need to run SonarCloud analysis if dependabot update or token not defined
         if: env.SONAR_TOKEN != '' && (github.actor != 'dependabot[bot]')
-<<<<<<< HEAD
-        uses: SonarSource/sonarcloud-github-action@v5.0.0
-=======
-        uses: SonarSource/sonarqube-scan-action@v5.0.0
->>>>>>> 42177b33
+        uses: SonarSource/sonarqube-scan-action@v5.0.0