--- conflicted
+++ resolved
@@ -402,14 +402,6 @@
   }
  ],
  "metadata": {
-<<<<<<< HEAD
-=======
-  "kernelspec": {
-   "display_name": "dapla-toolbelt-metadata-fJc960va-py3.12",
-   "language": "python",
-   "name": "python3"
-  },
->>>>>>> 13a2e8d4
   "language_info": {
    "codemirror_mode": {
     "name": "ipython"
@@ -417,13 +409,7 @@
    "file_extension": ".py",
    "mimetype": "text/x-python",
    "name": "python",
-<<<<<<< HEAD
    "nbconvert_exporter": "python"
-=======
-   "nbconvert_exporter": "python",
-   "pygments_lexer": "ipython3",
-   "version": "3.12.0"
->>>>>>> 13a2e8d4
   }
  },
  "nbformat": 4,
