"""Generate structured YAML files from Pydantic models with Norwegian descriptions as comments."""

<<<<<<< HEAD
=======
import logging
import os
>>>>>>> 3eba35fb
from datetime import datetime
from pathlib import Path
from typing import cast

import pytz
from pydantic.config import JsonDict
from ruamel.yaml import YAML
from ruamel.yaml import CommentedMap

<<<<<<< HEAD
from dapla_metadata.variable_definitions import config
=======
from dapla_metadata.variable_definitions.complete_patch_output import DEFAULT_TEMPLATE
from dapla_metadata.variable_definitions.generated.vardef_client.models.complete_response import (
    CompleteResponse,
)
>>>>>>> 3eba35fb
from dapla_metadata.variable_definitions.generated.vardef_client.models.variable_status import (
    VariableStatus,
)
from dapla_metadata.variable_definitions.utils.constants import HEADER
from dapla_metadata.variable_definitions.utils.constants import MACHINE_GENERATED_FIELDS
from dapla_metadata.variable_definitions.utils.constants import NORWEGIAN_DESCRIPTIONS
from dapla_metadata.variable_definitions.utils.constants import OWNER_FIELD_NAME
from dapla_metadata.variable_definitions.utils.constants import TEMPLATE_HEADER
from dapla_metadata.variable_definitions.utils.constants import (
    TEMPLATE_SECTION_HEADER_MACHINE_GENERATED,
)
from dapla_metadata.variable_definitions.utils.constants import (
    TEMPLATE_SECTION_HEADER_OWNER,
)
from dapla_metadata.variable_definitions.utils.constants import (
    TEMPLATE_SECTION_HEADER_STATUS,
)
from dapla_metadata.variable_definitions.utils.constants import VARIABLE_DEFINITIONS_DIR
from dapla_metadata.variable_definitions.utils.constants import (
    VARIABLE_STATUS_FIELD_NAME,
)
from dapla_metadata.variable_definitions.utils.descriptions import (
    apply_norwegian_descriptions_to_model,
)

logger = logging.getLogger(__name__)


def _model_to_yaml_with_comments(
    model_instance: CompleteResponse,
    file_name: str,
    start_comment: str,
    custom_directory: Path | None = None,
) -> Path:
    """Convert a model instance to a structured YAML file with Norwegian descriptions as comments.

    Adds Norwegian descriptions to the model, organizes fields into sections, and saves
    the YAML file with a structured format and timestamped filename.

    Args:
        model_instance: The model instance to convert.
        file_name: Name of the generated YAML file.
        start_comment: Comment at the top of the file.
        custom_directory: Optional directory to save the file.

    Returns:
        Path: The file path of the generated YAML file.
    """
    yaml = _configure_yaml()

    from dapla_metadata.variable_definitions.variable_definition import (
        CompletePatchOutput,
    )
    from dapla_metadata.variable_definitions.variable_definition import (
        VariableDefinition,
    )

    # Apply new fields to model
    apply_norwegian_descriptions_to_model(CompletePatchOutput)
    apply_norwegian_descriptions_to_model(VariableDefinition)

    data = model_instance.model_dump()  # Convert Pydantic model instance to dictionary

    # One CommentMap for each section in the yaml file
    machine_generated_map = CommentedMap()
    commented_map = CommentedMap()
    status_map = CommentedMap()
    owner_map = CommentedMap()

    # Loop through all fields in the model and populate the commented maps
    for field_name, value in data.items():
        if field_name == VARIABLE_STATUS_FIELD_NAME:
            _populate_commented_map(field_name, value, status_map, model_instance)
        elif field_name == OWNER_FIELD_NAME:
            _populate_commented_map(field_name, value, owner_map, model_instance)
        elif field_name in MACHINE_GENERATED_FIELDS:
            _populate_commented_map(
                field_name,
                value,
                machine_generated_map,
                model_instance,
            )
        elif field_name not in {VARIABLE_STATUS_FIELD_NAME, OWNER_FIELD_NAME}:
            _populate_commented_map(field_name, value, commented_map, model_instance)

    base_path = (
        _get_variable_definitions_dir()
        if custom_directory is None
        else _validate_and_create_directory(custom_directory)
    )

    file_path = base_path / file_name

    # It is important to preserve the order of the yaml dump operations when writing to file
    # so that the file is predictable for the user
    with file_path.open("w", encoding="utf-8") as file:
        commented_map.yaml_set_start_comment(start_comment)
        yaml.dump(commented_map, file)

        status_map.yaml_set_start_comment(TEMPLATE_SECTION_HEADER_STATUS)
        yaml.dump(status_map, file)

        owner_map.yaml_set_start_comment(TEMPLATE_SECTION_HEADER_OWNER)
        yaml.dump(owner_map, file)

        machine_generated_map.yaml_set_start_comment(
            TEMPLATE_SECTION_HEADER_MACHINE_GENERATED,
        )
        yaml.dump(machine_generated_map, file)
    return file_path


def create_variable_yaml(
    model_instance: CompleteResponse,
    custom_directory: Path | None = None,
) -> Path:
    """Creates a yaml file for an existing variable definition."""
    file_name = _create_file_name(
        "variable_definition",
        _get_current_time(),
        model_instance.short_name,
        model_instance.id,
    )

    return _model_to_yaml_with_comments(
        model_instance,
        file_name,
        HEADER,
        custom_directory=custom_directory,
    )


def _read_variable_definition_file(file_path: Path) -> dict:
    yaml = YAML()

    logger.debug("Full path to variable definition file %s", file_path)
    logger.info("Reading from '%s'", file_path.name)
    with file_path.open(encoding="utf-8") as f:
        return yaml.load(f)


def create_template_yaml(
    model_instance: CompleteResponse = DEFAULT_TEMPLATE,
    custom_directory: Path | None = None,
) -> Path:
    """Creates a template yaml file for a new variable definition."""
    file_name = _create_file_name(
        "variable_definition_template",
        _get_current_time(),
    )

    return _model_to_yaml_with_comments(
        model_instance,
        file_name,
        TEMPLATE_HEADER,
        custom_directory=custom_directory,
    )


def _populate_commented_map(
    field_name: str,
    value: str,
    commented_map: CommentedMap,
    model_instance: CompleteResponse,
) -> None:
    """Add data to a CommentedMap."""
    commented_map[field_name] = value
    description: JsonDict = cast(JsonDict, model_instance.model_fields[field_name].json_schema_extra[NORWEGIAN_DESCRIPTIONS])  # type: ignore[index]
    if description is not None:
        commented_map.yaml_set_comment_before_after_key(
            field_name,
            before=description,
        )


def _create_file_name(
    base_name: str,
    time_object: str,
    short_name: str | None = None,
    variable_definition_id: str | None = None,
) -> str:
    """Return file name with dynamic timestamp, and shortname and id if available."""
    return (
        "_".join(
            filter(
                None,
                [
                    base_name,
                    short_name,
                    variable_definition_id,
                    time_object,
                ],
            ),
        )
        + ".yaml"
    )


def _get_current_time() -> str:
    """Return a string format date now for filename."""
    timezone = pytz.timezone("Europe/Oslo")
    current_datetime = datetime.now(timezone).strftime("%Y-%m-%dT%H-%M-%S")
    return str(current_datetime)


def _get_workspace_dir() -> Path:
    """Determine the workspace directory."""
<<<<<<< HEAD
    workspace_dir = config.get_workspace_dir()

    if workspace_dir is None:
        msg = "WORKSPACE_DIR is not set in the configuration."
        raise ValueError(msg)

    if not isinstance(workspace_dir, str | Path):
        msg = f"Expected WORKSPACE_DIR to be a string or Path, but got {type(workspace_dir).__name__}"
        raise TypeError

    workspace_dir = Path(workspace_dir).resolve()

    if not workspace_dir.exists():
        msg = f"Directory '{workspace_dir}' does not exist."
        raise FileNotFoundError(msg)

    if not workspace_dir.is_dir():
        msg = f"'{workspace_dir}' is not a directory."
        raise NotADirectoryError(msg)
=======
    try:
        # Attempt to get the directory from the environment variable
        workspace_dir = Path(os.environ["WORKSPACE_DIR"])

        # Check if the directory exists and is actually a directory
        if not workspace_dir.exists():
            msg = f"Directory '{workspace_dir}' does not exist."
            raise FileNotFoundError(msg)
        if not workspace_dir.is_dir():
            msg = f"'{workspace_dir}' is not a directory."
            raise NotADirectoryError(msg)

    except KeyError as e:
        msg = (
            "Could not deduce location to save files at since WORKSPACE_DIR is not set."
        )
        raise FileNotFoundError(msg) from e
>>>>>>> 3eba35fb

    return workspace_dir


def _validate_and_create_directory(custom_directory: Path) -> Path:
    """Ensure that the given path is a valid directory, creating it if necessary.

    Args:
        custom_directory (Path): The target directory path.

    Returns:
        Path: The resolved absolute path of the directory.

    Raises:
        ValueError: If the provided path has a file suffix, indicating a file name instead of a directory.
        NotADirectoryError: If the path exists but is not a directory.
        PermissionError: If there are insufficient permissions to create the directory.
        OSError: If an OS-related error occurs while creating the directory.
    """
    custom_directory = Path(custom_directory).resolve()

    if custom_directory.suffix:
        msg = f"Expected a directory but got a file name: %{custom_directory.name}"
        raise ValueError(msg)

    if custom_directory.exists() and not custom_directory.is_dir():
        msg = f"Path exists but is not a directory: {custom_directory}"
        raise NotADirectoryError(msg)

    try:
        custom_directory.mkdir(parents=True, exist_ok=True)
    except PermissionError as e:
        msg = f"Insufficient permissions to create directory: {custom_directory}"
        raise PermissionError(msg) from e
    except OSError as e:
        msg = f"Failed to create directory {custom_directory}: {e!s}"
        raise OSError(msg) from e

    return custom_directory


def _get_variable_definitions_dir():
    """Get or create the variable definitions directory inside the workspace."""
    workspace_dir = _get_workspace_dir()
    folder_path = workspace_dir / VARIABLE_DEFINITIONS_DIR
    folder_path.mkdir(parents=True, exist_ok=True)
    return folder_path


def _configure_yaml() -> YAML:
    yaml = YAML()  # Use ruamel.yaml library
    yaml.default_flow_style = False  # Ensures pretty YAML formatting

    yaml.representer.add_representer(
        VariableStatus,
        lambda dumper, data: dumper.represent_scalar(
            "tag:yaml.org,2002:str",
            data.value,
        ),
    )

    return yaml<|MERGE_RESOLUTION|>--- conflicted
+++ resolved
@@ -1,10 +1,6 @@
 """Generate structured YAML files from Pydantic models with Norwegian descriptions as comments."""
 
-<<<<<<< HEAD
-=======
 import logging
-import os
->>>>>>> 3eba35fb
 from datetime import datetime
 from pathlib import Path
 from typing import cast
@@ -14,14 +10,11 @@
 from ruamel.yaml import YAML
 from ruamel.yaml import CommentedMap
 
-<<<<<<< HEAD
 from dapla_metadata.variable_definitions import config
-=======
 from dapla_metadata.variable_definitions.complete_patch_output import DEFAULT_TEMPLATE
 from dapla_metadata.variable_definitions.generated.vardef_client.models.complete_response import (
     CompleteResponse,
 )
->>>>>>> 3eba35fb
 from dapla_metadata.variable_definitions.generated.vardef_client.models.variable_status import (
     VariableStatus,
 )
@@ -229,7 +222,6 @@
 
 def _get_workspace_dir() -> Path:
     """Determine the workspace directory."""
-<<<<<<< HEAD
     workspace_dir = config.get_workspace_dir()
 
     if workspace_dir is None:
@@ -249,25 +241,6 @@
     if not workspace_dir.is_dir():
         msg = f"'{workspace_dir}' is not a directory."
         raise NotADirectoryError(msg)
-=======
-    try:
-        # Attempt to get the directory from the environment variable
-        workspace_dir = Path(os.environ["WORKSPACE_DIR"])
-
-        # Check if the directory exists and is actually a directory
-        if not workspace_dir.exists():
-            msg = f"Directory '{workspace_dir}' does not exist."
-            raise FileNotFoundError(msg)
-        if not workspace_dir.is_dir():
-            msg = f"'{workspace_dir}' is not a directory."
-            raise NotADirectoryError(msg)
-
-    except KeyError as e:
-        msg = (
-            "Could not deduce location to save files at since WORKSPACE_DIR is not set."
-        )
-        raise FileNotFoundError(msg) from e
->>>>>>> 3eba35fb
 
     return workspace_dir
 
