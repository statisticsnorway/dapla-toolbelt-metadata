import logging
from datetime import date
from os import PathLike
from pathlib import Path

from pydantic import PrivateAttr

from dapla_metadata.variable_definitions import config
from dapla_metadata.variable_definitions._client import VardefClient
from dapla_metadata.variable_definitions.complete_patch_output import (
    CompletePatchOutput,
)
from dapla_metadata.variable_definitions.exceptions import resolve_file_path
from dapla_metadata.variable_definitions.exceptions import vardef_exception_handler
from dapla_metadata.variable_definitions.exceptions import vardef_file_error_handler
from dapla_metadata.variable_definitions.generated.vardef_client.api.draft_variable_definitions_api import (
    DraftVariableDefinitionsApi,
)
from dapla_metadata.variable_definitions.generated.vardef_client.api.patches_api import (
    PatchesApi,
)
from dapla_metadata.variable_definitions.generated.vardef_client.api.validity_periods_api import (
    ValidityPeriodsApi,
)
from dapla_metadata.variable_definitions.generated.vardef_client.models.complete_response import (
    CompleteResponse,
)
from dapla_metadata.variable_definitions.generated.vardef_client.models.patch import (
    Patch,
)
from dapla_metadata.variable_definitions.generated.vardef_client.models.update_draft import (
    UpdateDraft,
)
from dapla_metadata.variable_definitions.generated.vardef_client.models.validity_period import (
    ValidityPeriod,
)
from dapla_metadata.variable_definitions.utils.variable_definition_files import (
    create_variable_yaml,
)
from dapla_metadata.variable_definitions.utils.variable_definition_files import (
    read_file_to_model,
)

logger = logging.getLogger(__name__)


class VariableDefinition(CompletePatchOutput):
    """A Variable Definition.

    - Provides access to the fields of the specific Variable Definition.
    - Provides methods to access Patches and Validity Periods of this Variable Definition.
    - Provides methods allowing maintenance of this Variable Definition.

    Args:
        CompletePatchOutput: The Pydantic model superclass, representing a Variable Definition.
    """

    _file_path: Path | None = PrivateAttr(None)

    def get_file_path(self) -> Path | None:
        """Get the file path where the variable definition has been written to for editing."""
        return self._file_path

    def set_file_path(self, file_path: Path | None) -> None:
        """Set the file path where the variable definition has been written to for editing."""
        self._file_path = file_path

    @staticmethod
    def from_model(
        model: CompleteResponse,
    ) -> "VariableDefinition":
        """Create a VariableDefinition instance from a CompleteResponse or CompletePatchOutput."""
        return VariableDefinition.model_construct(**model.model_dump())

    @vardef_exception_handler
    def list_validity_periods(self) -> list["VariableDefinition"]:
        """List all Validity Periods for this Variable Definition."""
        return [
            VariableDefinition.from_model(validity_period)
            for validity_period in ValidityPeriodsApi(
                VardefClient.get_client(),
            ).list_validity_periods(
                variable_definition_id=self.id,
            )
        ]

    @vardef_exception_handler
    def list_patches(self) -> list["VariableDefinition"]:
        """List all Patches for this Variable Definition."""
        return [
            VariableDefinition.from_model(patch)
            for patch in PatchesApi(VardefClient.get_client()).list_patches(
                variable_definition_id=self.id,
            )
        ]

    @vardef_exception_handler
    def update_draft(
        self,
        update_draft: UpdateDraft,
    ) -> "VariableDefinition":
        """Update this Variable Definition.

        - Variable definition must have status 'DRAFT'.
        - Supply only the fields to be changed. Other fields will retain their current values.

        Args:
            update_draft: The input with updated values.

        Returns:
            VariableDefinition: Updated Variable definition with all details.
        """
        updated = VariableDefinition.from_model(
            DraftVariableDefinitionsApi(
                VardefClient.get_client(),
            ).update_variable_definition_by_id(
                variable_definition_id=self.id,
                active_group=config.get_active_group(),
                update_draft=update_draft,
            ),
        )
        logger.info(
            "Successfully updated variable definition '%s' with ID '%s'",
            updated.short_name,
            updated.id,
        )
        return updated

    @resolve_file_path
    @vardef_file_error_handler
    def update_draft_from_file(
        self,
        file_path: PathLike | None = None,
    ) -> "VariableDefinition":
        """Update this Variable Definition.

        Will automatically read the relevant file pertaining to this variable definition. Can
        be overridden by specifying the file_path parameter.

        - Variable definition must have status 'DRAFT'.
        - Supply only the fields to be changed. Other fields will retain their current values.

        Args:
            file_path: Optionally specify the path to read from.

        Returns:
            VariableDefinition: Updated Variable definition with all details.
        """
<<<<<<< HEAD
        update_draft = UpdateDraft.from_dict(
            _read_variable_definition_file(
                file_path,
            ),
=======
        return self.update_draft(
            read_file_to_model(file_path or self.get_file_path(), UpdateDraft),
>>>>>>> 31e25b1b
        )

    @vardef_exception_handler
    def delete_draft(
        self,
    ) -> str:
        """Delete this Variable definition.

        Variable definition must have status 'DRAFT'.

        Returns:
            str: A message if the operation was succsessful.

        """
        DraftVariableDefinitionsApi(
            VardefClient.get_client(),
        ).delete_variable_definition_by_id(
            variable_definition_id=self.id,
            active_group=config.get_active_group(),
        )
        return f"Variable {self.id} safely deleted"

    @vardef_exception_handler
    def get_patch(self, patch_id: int) -> "VariableDefinition":
        """Get a single Patch by ID.

        Args:
            patch_id (int): The ID of the patch.

        Returns:
            VariableDefinition: The desired patch.
        """
        return VariableDefinition.from_model(
            PatchesApi(VardefClient.get_client()).get_patch(
                variable_definition_id=self.id,
                patch_id=patch_id,
            ),
        )

    @vardef_exception_handler
    def create_patch(
        self,
        patch: Patch,
        valid_from: date | None = None,
    ) -> "VariableDefinition":
        """Create a new Patch for this Variable Definition.

        Patches are to be used for minor changes which don't require a new Validity Period.
        Examples of reasons for creating a new Patch:
          - Correcting a typo
          - Adding a translation
          - Adding a subject field

        Supply only the fields to be changed. Other fields will retain their current values.

        Args:
            patch: The input for a new patch.
            valid_from: Optional date for selecting a Validity Period to create patch in. The date must
                        exactly match the Validity Period `valid_from`. If value is None the patch is
                        created in the last validity period.

        Returns:
            VariableDefinition: Variable Definition with all details.

        """
        new_patch = VariableDefinition.from_model(
            PatchesApi(
                VardefClient.get_client(),
            ).create_patch(
                variable_definition_id=self.id,
                active_group=config.get_active_group(),
                patch=patch,
                valid_from=valid_from,
            ),
        )
        logger.info(
            "Successfully created patch with patch ID '%s' for variable definition '%s' with ID '%s'",
            new_patch.patch_id,
            new_patch.short_name,
            new_patch.id,
        )
        return new_patch

    @resolve_file_path
    @vardef_file_error_handler
    def create_patch_from_file(
        self,
        file_path: PathLike | None = None,
        valid_from: date | None = None,
    ) -> "VariableDefinition":
        """Create a new Patch for this Variable Definition from a file.

        Will automatically read the relevant file pertaining to this variable definition. Can
        be overridden by specifying the file_path parameter.

        Patches are to be used for minor changes which don't require a new Validity Period.
        Examples of reasons for creating a new Patch:
          - Correcting a typo
          - Adding a translation
          - Adding a subject field

        Supply only the fields to be changed. Other fields will retain their current values.

        Args:
            file_path: Optionally specify the path to read from.
            valid_from: Optional date for selecting a Validity Period to create patch in. The date must
                        exactly match the Validity Period `valid_from`. If value is None the patch is
                        created in the last validity period.

        Returns:
            VariableDefinition: Variable Definition with all details.
        """
<<<<<<< HEAD
        create_patch = Patch.from_dict(
            _read_variable_definition_file(
                file_path,
            ),
=======
        return self.create_patch(
            patch=read_file_to_model(file_path or self.get_file_path(), Patch),
            valid_from=valid_from,
>>>>>>> 31e25b1b
        )

    @vardef_exception_handler
    def create_validity_period(
        self,
        validity_period: ValidityPeriod,
    ) -> "VariableDefinition":
        """Create a new Validity Period for this Variable Definition.

        In order to create a new Validity Period input must contain updated
        'definition' text for all present languages and a new valid from.

        A new Validity Period should be created only when the fundamental definition
        of the variable has changed. This way the previous definition can be preserved
        for use in historical data.

        Args:
            validity_period: The input for new Validity Period

        Returns:
            VariableDefinition: Variable Definition with all details.
        """
        new_validity_period = VariableDefinition.from_model(
            ValidityPeriodsApi(
                VardefClient.get_client(),
            ).create_validity_period(
                variable_definition_id=self.id,
                active_group=config.get_active_group(),
                validity_period=validity_period,
            ),
        )

        logger.info(
            "Successfully created validity period that is valid from '%s' for variable definition '%s' with ID '%s'",
            new_validity_period.valid_from,
            new_validity_period.short_name,
            new_validity_period.id,
        )
        return new_validity_period

    @resolve_file_path
    @vardef_file_error_handler
    def create_validity_period_from_file(
        self,
        file_path: PathLike | None = None,
    ) -> "VariableDefinition":
        """Create a new ValidityPeriod for this Variable Definition from a file.

        In order to create a new Validity Period the input file must contain updated
        'definition' text for all present languages and a new valid from.

        Args:
            file_path: Optionally specify the path to read from.

        Returns:
            VariableDefinition: Variable Definition with all details.
        """
        create_validity_period = ValidityPeriod.from_dict(
            _read_variable_definition_file(
                file_path,
            ),
        )

        if create_validity_period is None:
            msg = f"Could not read data from {file_path}"
            raise FileNotFoundError(msg)
        return self.create_validity_period(
            validity_period=create_validity_period,
        )

    def to_file(self) -> "VariableDefinition":
        """Write this variable definition to file."""
        file_path = create_variable_yaml(
            model_instance=self,
        )
        self.set_file_path(file_path)
        logger.info(
            f"Created editable variable definition file at {file_path}",  # noqa: G004
        )
        return self<|MERGE_RESOLUTION|>--- conflicted
+++ resolved
@@ -146,15 +146,8 @@
         Returns:
             VariableDefinition: Updated Variable definition with all details.
         """
-<<<<<<< HEAD
-        update_draft = UpdateDraft.from_dict(
-            _read_variable_definition_file(
-                file_path,
-            ),
-=======
         return self.update_draft(
             read_file_to_model(file_path or self.get_file_path(), UpdateDraft),
->>>>>>> 31e25b1b
         )
 
     @vardef_exception_handler
@@ -267,16 +260,9 @@
         Returns:
             VariableDefinition: Variable Definition with all details.
         """
-<<<<<<< HEAD
-        create_patch = Patch.from_dict(
-            _read_variable_definition_file(
-                file_path,
-            ),
-=======
         return self.create_patch(
             patch=read_file_to_model(file_path or self.get_file_path(), Patch),
             valid_from=valid_from,
->>>>>>> 31e25b1b
         )
 
     @vardef_exception_handler
@@ -334,17 +320,8 @@
         Returns:
             VariableDefinition: Variable Definition with all details.
         """
-        create_validity_period = ValidityPeriod.from_dict(
-            _read_variable_definition_file(
-                file_path,
-            ),
-        )
-
-        if create_validity_period is None:
-            msg = f"Could not read data from {file_path}"
-            raise FileNotFoundError(msg)
         return self.create_validity_period(
-            validity_period=create_validity_period,
+            patch=read_file_to_model(file_path or self.get_file_path(), ValidityPeriod),
         )
 
     def to_file(self) -> "VariableDefinition":
