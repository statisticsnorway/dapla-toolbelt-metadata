from datetime import date

from dapla_metadata.variable_definitions import config
from dapla_metadata.variable_definitions._client import VardefClient
<<<<<<< HEAD
from dapla_metadata.variable_definitions.exceptions import vardef_exception_handler
=======
from dapla_metadata.variable_definitions.generated.vardef_client.api.data_migration_api import (
    DataMigrationApi,
)
from dapla_metadata.variable_definitions.generated.vardef_client.api.draft_variable_definitions_api import (
    DraftVariableDefinitionsApi,
)
>>>>>>> 0f881d59
from dapla_metadata.variable_definitions.generated.vardef_client.api.variable_definitions_api import (
    VariableDefinitionsApi,
)
from dapla_metadata.variable_definitions.generated.vardef_client.models.draft import (
    Draft,
)
from dapla_metadata.variable_definitions.variable_definition import VariableDefinition


class Vardef:
    """Create, maintain and read Variable Definitions.

    ====================
    Variable Definitions
    ====================

    Variable Definitions are centralized definitions of concrete variables which are typically present in multiple datasets. Variable Definitions
    support standardization of data and metadata and facilitate sharing and joining of data by clarifying when variables have an identical
    definition.

    The methods in this class allow for creation, maintenance and access of Variable Definitions.

    Creation and maintenance of variables may only be performed by Statistics Norway employees representing a specific Dapla team, who are defined
    as the owners of a given Variable Definition. The group a user represents is chosen when starting a service in Dapla Lab. This class will
    seamlessly detect this and send it to the API. All maintenance is to be performed by the owners, with no intervention from administrators.

    ======
    Status
    ======
    All Variable Definitions have an associated status. The possible values for status are `DRAFT`, `PUBLISHED_INTERNAL` and `PUBLISHED_EXTERNAL`.

    -----
    Draft
    -----
    When a Variable Definition is created it is assigned the status `DRAFT`. Under this status the Variable Definition is:
    * Only visible to Statistics Norway employees.
    * Mutable (it may be changed directly without need for versioning).
    * Not suitable to refer to from other systems.
    This status may be changed to `PUBLISHED_INTERNAL` or `PUBLISHED_EXTERNAL` with a direct update.

    ------------------
    Published Internal
    ------------------
    Under this status the Variable Definition is:
    * Only visible to Statistics Norway employees.
    * Immutable (all changes are versioned).
    * Suitable to refer to in internal systems for statistics production.
    * Not suitable to refer to for external use (for example in Statistikkbanken).

    This status may be changed to `PUBLISHED_EXTERNAL` by creating a Patch version.

    ------------------
    Published External
    ------------------
    Under this status the Variable Definition is:
    * Visible to the general public.
    * Immutable (all changes are versioned).
    * Suitable to refer to from any system.

    This status may not be changed as it would break immutability. If a Variable Definition is no longer relevant then its period of validity
    should be ended by specifying a `valid_until` date in a Patch version.

    ============
    Immutability
    ============
    Variable Definitions are immutable. This means that any changes must be performed in a strict versioning system. Consumers can avoid
    being exposed to breaking changes by specifying a `date_of_validity` when they request a Variable Definition.
    """

    @classmethod
<<<<<<< HEAD
    @vardef_exception_handler
=======
    def create_draft(cls, draft: Draft) -> VariableDefinition:
        """Create a Draft Variable Definition."""
        return VariableDefinition.from_complete_response(
            DraftVariableDefinitionsApi(
                VardefClient.get_client(),
            ).create_variable_definition(
                active_group=config.get_active_group(),
                draft=draft,
            ),
        )

    @classmethod
    def migrate_from_vardok(cls, vardok_id: str) -> VariableDefinition:
        """Migrate a Variable Definition from Vardok to Vardef.

        - Each Vardok Variable Definition may only be migrated once.
        - The Dapla team of the person who performs the migration will be set as the owner.
        - All metadata should be checked for correctness before publication.

        Args:
            vardok_id (str): The ID of a Variable Definition in Vardok.

        Returns:
            VariableDefinition: The migrated Variable Definition in Vardef.
        """
        return VariableDefinition.from_complete_response(
            DataMigrationApi(
                VardefClient.get_client(),
            ).create_variable_definition_from_var_dok(
                active_group=config.get_active_group(),
                vardok_id=vardok_id,
            ),
        )

    @classmethod
>>>>>>> 0f881d59
    def list_variable_definitions(
        cls,
        date_of_validity: date | None = None,
    ) -> list[VariableDefinition]:
        """List variable definitions.

        ---------
        Filtering
        ---------
        If no filter arguments are provided then all Variable Definitions are returned. See the documentation for the
        individual arguments to understand their effect. Filter arguments are combined with AND logic.

        Args:
            date_of_validity (date | None, optional): List only variable definitions which are valid on this date. Defaults to None.

        Returns:
            list[VariableDefinition]: The list of Variable Definitions.
        """
        return [
            VariableDefinition.from_complete_response(definition)
            for definition in VariableDefinitionsApi(
                VardefClient.get_client(),
            ).list_variable_definitions(
                date_of_validity=date_of_validity,
            )
        ]

    @classmethod
    @vardef_exception_handler
    def get_variable_definition(
        cls,
        variable_definition_id: str,
        date_of_validity: date | None = None,
    ) -> VariableDefinition:
        """Get a Variable Definition by ID.

        Args:
            variable_definition_id (str): The ID of the desired Variable Definition
            date_of_validity (date | None, optional): List only variable definitions which are valid on this date. Defaults to None.

        Returns:
            VariableDefinition: The Variable Definition.

        Raises:
            NotFoundException when the given ID is not found
        """
        return VariableDefinition.from_complete_response(
            VariableDefinitionsApi(
                VardefClient.get_client(),
            ).get_variable_definition_by_id(
                variable_definition_id=variable_definition_id,
                date_of_validity=date_of_validity,
            ),
        )<|MERGE_RESOLUTION|>--- conflicted
+++ resolved
@@ -2,16 +2,13 @@
 
 from dapla_metadata.variable_definitions import config
 from dapla_metadata.variable_definitions._client import VardefClient
-<<<<<<< HEAD
 from dapla_metadata.variable_definitions.exceptions import vardef_exception_handler
-=======
 from dapla_metadata.variable_definitions.generated.vardef_client.api.data_migration_api import (
     DataMigrationApi,
 )
 from dapla_metadata.variable_definitions.generated.vardef_client.api.draft_variable_definitions_api import (
     DraftVariableDefinitionsApi,
 )
->>>>>>> 0f881d59
 from dapla_metadata.variable_definitions.generated.vardef_client.api.variable_definitions_api import (
     VariableDefinitionsApi,
 )
@@ -82,9 +79,6 @@
     """
 
     @classmethod
-<<<<<<< HEAD
-    @vardef_exception_handler
-=======
     def create_draft(cls, draft: Draft) -> VariableDefinition:
         """Create a Draft Variable Definition."""
         return VariableDefinition.from_complete_response(
@@ -120,7 +114,7 @@
         )
 
     @classmethod
->>>>>>> 0f881d59
+    @vardef_exception_handler
     def list_variable_definitions(
         cls,
         date_of_validity: date | None = None,
