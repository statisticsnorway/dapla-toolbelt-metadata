import logging
from datetime import date
from pathlib import Path

from dapla_metadata.variable_definitions import config
from dapla_metadata.variable_definitions._client import VardefClient
from dapla_metadata.variable_definitions.exceptions import VariableNotFoundError
from dapla_metadata.variable_definitions.exceptions import vardef_exception_handler
from dapla_metadata.variable_definitions.exceptions import vardef_file_error_handler
from dapla_metadata.variable_definitions.generated.vardef_client.api.data_migration_api import (
    DataMigrationApi,
)
from dapla_metadata.variable_definitions.generated.vardef_client.api.draft_variable_definitions_api import (
    DraftVariableDefinitionsApi,
)
from dapla_metadata.variable_definitions.generated.vardef_client.api.variable_definitions_api import (
    VariableDefinitionsApi,
)
from dapla_metadata.variable_definitions.generated.vardef_client.models.draft import (
    Draft,
)
from dapla_metadata.variable_definitions.utils.variable_definition_files import (
    create_template_yaml,
)
from dapla_metadata.variable_definitions.utils.variable_definition_files import (
    create_variable_yaml,
)
from dapla_metadata.variable_definitions.variable_definition import VariableDefinition

logger = logging.getLogger(__name__)


class Vardef:
    """Create, maintain and read Variable Definitions.

    ====================
    Variable Definitions
    ====================

    Variable Definitions are centralized definitions of concrete variables which are typically present in multiple datasets. Variable Definitions
    support standardization of data and metadata and facilitate sharing and joining of data by clarifying when variables have an identical
    definition.

    The methods in this class allow for creation, maintenance and access of Variable Definitions.

    Creation and maintenance of variables may only be performed by Statistics Norway employees representing a specific Dapla team, who are defined
    as the owners of a given Variable Definition. The group a user represents is chosen when starting a service in Dapla Lab. This class will
    seamlessly detect this and send it to the API. All maintenance is to be performed by the owners, with no intervention from administrators.

    ======
    Status
    ======
    All Variable Definitions have an associated status. The possible values for status are `DRAFT`, `PUBLISHED_INTERNAL` and `PUBLISHED_EXTERNAL`.

    -----
    Draft
    -----
    When a Variable Definition is created it is assigned the status `DRAFT`. Under this status the Variable Definition is:
    * Only visible to Statistics Norway employees.
    * Mutable (it may be changed directly without need for versioning).
    * Not suitable to refer to from other systems.
    This status may be changed to `PUBLISHED_INTERNAL` or `PUBLISHED_EXTERNAL` with a direct update.

    ------------------
    Published Internal
    ------------------
    Under this status the Variable Definition is:
    * Only visible to Statistics Norway employees.
    * Immutable (all changes are versioned).
    * Suitable to refer to in internal systems for statistics production.
    * Not suitable to refer to for external use (for example in Statistikkbanken).

    This status may be changed to `PUBLISHED_EXTERNAL` by creating a Patch version.

    ------------------
    Published External
    ------------------
    Under this status the Variable Definition is:
    * Visible to the general public.
    * Immutable (all changes are versioned).
    * Suitable to refer to from any system.

    This status may not be changed as it would break immutability. If a Variable Definition is no longer relevant then its period of validity
    should be ended by specifying a `valid_until` date in a Patch version.

    ============
    Immutability
    ============
    Variable Definitions are immutable. This means that any changes must be performed in a strict versioning system. Consumers can avoid
    being exposed to breaking changes by specifying a `date_of_validity` when they request a Variable Definition.
    """

    @classmethod
    @vardef_exception_handler
    def create_draft(cls, draft: Draft) -> VariableDefinition:
        """Create a Draft Variable Definition."""
        return VariableDefinition.from_model(
            DraftVariableDefinitionsApi(
                VardefClient.get_client(),
            ).create_variable_definition(
                active_group=config.get_active_group(),
                draft=draft,
            ),
        )

    @classmethod
    @vardef_exception_handler
    def migrate_from_vardok(cls, vardok_id: str) -> VariableDefinition:
        """Migrate a Variable Definition from Vardok to Vardef.

        - Each Vardok Variable Definition may only be migrated once.
        - The Dapla team of the person who performs the migration will be set as the owner.
        - All metadata should be checked for correctness before publication.

        Args:
            vardok_id (str): The ID of a Variable Definition in Vardok.

        Returns:
            VariableDefinition: The migrated Variable Definition in Vardef.
        """
        return VariableDefinition.from_model(
            DataMigrationApi(
                VardefClient.get_client(),
            ).create_variable_definition_from_var_dok(
                active_group=config.get_active_group(),
                vardok_id=vardok_id,
            ),
        )

    @classmethod
    @vardef_exception_handler
    def list_variable_definitions(
        cls,
        date_of_validity: date | None = None,
    ) -> list[VariableDefinition]:
        """List variable definitions.

        ---------
        Filtering
        ---------
        If no filter arguments are provided then all Variable Definitions are returned. See the documentation for the
        individual arguments to understand their effect. Filter arguments are combined with AND logic.

        Args:
            date_of_validity (date | None, optional): List only variable definitions which are valid on this date. Defaults to None.

        Returns:
            list[VariableDefinition]: The list of Variable Definitions.
        """
        return [
            VariableDefinition.from_model(definition)
            for definition in VariableDefinitionsApi(
                VardefClient.get_client(),
            ).list_variable_definitions(
                date_of_validity=date_of_validity,
            )
        ]

    @classmethod
    @vardef_exception_handler
    def get_variable_definition_by_id(
        cls,
        variable_definition_id: str,
        date_of_validity: date | None = None,
    ) -> VariableDefinition:
        """Get a Variable Definition by ID.

        Args:
            variable_definition_id (str): The ID of the desired Variable Definition
            date_of_validity (date | None, optional): List only variable definitions which are valid on this date. Defaults to None.

        Returns:
            VariableDefinition: The Variable Definition.

        Raises:
            NotFoundException when the given ID is not found
        """
        return VariableDefinition.from_model(
            VariableDefinitionsApi(
                VardefClient.get_client(),
            ).get_variable_definition_by_id(
                variable_definition_id=variable_definition_id,
                date_of_validity=date_of_validity,
            ),
        )

    @classmethod
    @vardef_exception_handler
    def get_variable_definition_by_shortname(
        cls,
        short_name: str,
        date_of_validity: date | None = None,
    ) -> VariableDefinition:
        """Retrieve a Variable Definition by ID or short name.

        Args:
            short_name (str): The short name of the Variable Definition.
            date_of_validity (date | None, optional): Filter by validity date. Defaults to None.

        Returns:
            VariableDefinition: The retrieved Variable Definition.

        Raises:
            VariableNotFoundError: If no matching Variable Definition is found.
            ValueError: If multiple variables with the same shortname is found.
        """
        client = VardefClient.get_client()
        api = VariableDefinitionsApi(client)

        variable_definitions = api.list_variable_definitions(
            short_name=short_name,
            date_of_validity=date_of_validity,
        )

        if not variable_definitions:
            msg = f"Variable with short name {short_name} not found"
            raise VariableNotFoundError(msg)
        if len(variable_definitions) > 1:
            msg = f"Lookup by short name {short_name} found multiple variables which should not be possible."
            raise VariableNotFoundError(msg)

        return VariableDefinition.from_model(variable_definitions[0])

    @classmethod
<<<<<<< HEAD
    def write_template_to_file(cls, custom_file_path: str | None = None) -> str:
        """Write template with default values to a yaml file."""
        file_path = create_template_yaml(custom_directory=custom_file_path)
        logger.info("Successfully written to file %s", file_path)
=======
    @vardef_file_error_handler
    def write_template_to_file(cls) -> Path:
        """Write template with default values to a yaml file."""
        file_path = create_template_yaml()
        print("Successfully written to file")  # noqa: T201
>>>>>>> 42177b33
        return file_path

    @classmethod
    @vardef_file_error_handler
    def write_variable_to_file(
        cls,
        variable_definition_id: str,
    ) -> Path:
        """Write template with default values to a yaml file."""
        variable_definition = cls.get_variable_definition_by_id(
            variable_definition_id=variable_definition_id,
        )
        print("Successfully written to file")  # noqa: T201
        return create_variable_yaml(
            model_instance=variable_definition,
        )<|MERGE_RESOLUTION|>--- conflicted
+++ resolved
@@ -222,18 +222,10 @@
         return VariableDefinition.from_model(variable_definitions[0])
 
     @classmethod
-<<<<<<< HEAD
     def write_template_to_file(cls, custom_file_path: str | None = None) -> str:
         """Write template with default values to a yaml file."""
         file_path = create_template_yaml(custom_directory=custom_file_path)
         logger.info("Successfully written to file %s", file_path)
-=======
-    @vardef_file_error_handler
-    def write_template_to_file(cls) -> Path:
-        """Write template with default values to a yaml file."""
-        file_path = create_template_yaml()
-        print("Successfully written to file")  # noqa: T201
->>>>>>> 42177b33
         return file_path
 
     @classmethod
