--- conflicted
+++ resolved
@@ -69,7 +69,27 @@
     return _impl
 
 
-<<<<<<< HEAD
+class VariableNotFoundError(Exception):
+    """Custom exception for when a variable is not found.
+
+    Attributes:
+        message (str): Message describing the error.
+    """
+
+    def __init__(self, message: str) -> None:
+        """Initialize the VariableNotFoundError.
+
+        Args:
+            message (str): Description of the error.
+        """
+        super().__init__(message)
+        self.message = message
+
+    def __str__(self) -> str:
+        """Return the string representation of the exception."""
+        return f" {self.message}"
+
+
 class VardefTemplateError(Exception):
     """Custom exception for handling errors related to YAML template generation."""
 
@@ -115,25 +135,4 @@
             msg = "Possible input is dict"
             raise VardefTemplateError(msg) from e
 
-    return _impl
-=======
-class VariableNotFoundError(Exception):
-    """Custom exception for when a variable is not found.
-
-    Attributes:
-        message (str): Message describing the error.
-    """
-
-    def __init__(self, message: str) -> None:
-        """Initialize the VariableNotFoundError.
-
-        Args:
-            message (str): Description of the error.
-        """
-        super().__init__(message)
-        self.message = message
-
-    def __str__(self) -> str:
-        """Return the string representation of the exception."""
-        return f" {self.message}"
->>>>>>> 94edac0d
+    return _impl