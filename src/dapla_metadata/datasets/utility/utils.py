from __future__ import annotations

import datetime  # import is needed in xdoctest
import logging
import pathlib
import uuid
from typing import Any
from typing import TypeAlias

import datadoc_model.all_optional.model as all_optional_model
import datadoc_model.required.model as required_model
import google.auth
from cloudpathlib import CloudPath
from cloudpathlib import GSClient
from cloudpathlib import GSPath
from datadoc_model import model
from datadoc_model.all_optional.model import Assessment
from datadoc_model.all_optional.model import DataSetState
from datadoc_model.all_optional.model import VariableRole

from dapla_metadata.dapla import user_info
<<<<<<< HEAD
from dapla_metadata.datasets.utility.constants import DAED_ENCRYPTION_KEY_REFERENCE
from dapla_metadata.datasets.utility.constants import (
    DATASET_FIELDS_FROM_EXISTING_METADATA,
)
from dapla_metadata.datasets.utility.constants import KEY_ID
=======
>>>>>>> df0dc87e
from dapla_metadata.datasets.utility.constants import NUM_OBLIGATORY_VARIABLES_FIELDS
from dapla_metadata.datasets.utility.constants import (
    OBLIGATORY_DATASET_METADATA_IDENTIFIERS,
)
from dapla_metadata.datasets.utility.constants import (
    OBLIGATORY_DATASET_METADATA_IDENTIFIERS_MULTILANGUAGE,
)
from dapla_metadata.datasets.utility.constants import (
    OBLIGATORY_VARIABLES_METADATA_IDENTIFIERS,
)
from dapla_metadata.datasets.utility.constants import (
    OBLIGATORY_VARIABLES_METADATA_IDENTIFIERS_MULTILANGUAGE,
)
from dapla_metadata.datasets.utility.constants import PAPIS_ENCRYPTION_KEY_REFERENCE
from dapla_metadata.datasets.utility.constants import (
    PAPIS_ENCRYPTION_PARAMETER_STRATEGY,
)
from dapla_metadata.datasets.utility.constants import (
    PAPIS_ENCRYPTION_PARAMETER_STRATEGY_SKIP,
)
from dapla_metadata.datasets.utility.constants import PAPIS_STABLE_IDENTIFIER_TYPE
from dapla_metadata.datasets.utility.constants import (
    PAPIS_WITH_STABLE_ID_ENCRYPTION_PARAMETER_SNAPSHOT_DATE,
)
from dapla_metadata.datasets.utility.enums import EncryptionAlgorithm

logger = logging.getLogger(__name__)

DatadocMetadataType: TypeAlias = (
    all_optional_model.DatadocMetadata | required_model.DatadocMetadata
)
DatasetType: TypeAlias = all_optional_model.Dataset | required_model.Dataset
VariableType: TypeAlias = all_optional_model.Variable | required_model.Variable
<<<<<<< HEAD
PseudonymizationType: TypeAlias = (
    all_optional_model.Pseudonymization | required_model.Pseudonymization
=======
VariableListType: TypeAlias = (
    list[all_optional_model.Variable] | list[required_model.Variable]
>>>>>>> df0dc87e
)
OptionalDatadocMetadataType: TypeAlias = DatadocMetadataType | None


def get_current_date() -> str:
    """Return a current date as str."""
    return datetime.datetime.now(tz=datetime.timezone.utc).date().isoformat()


def get_timestamp_now() -> datetime.datetime:
    """Return a timestamp for the current moment."""
    return datetime.datetime.now(tz=datetime.timezone.utc)


def normalize_path(path: str) -> pathlib.Path | CloudPath:
    """Obtain a pathlib compatible Path.

    Obtains a pathlib compatible Path regardless of whether the file is on a filesystem or in GCS.

    Args:
        path: Path on a filesystem or in cloud storage.

    Returns:
        Pathlib compatible object.
    """
    if path.startswith(GSPath.cloud_prefix):
        client = GSClient(credentials=google.auth.default()[0])
        return GSPath(path, client=client)
    return pathlib.Path(path)


def calculate_percentage(completed: int, total: int) -> int:
    """Calculate percentage as a rounded integer.

    Args:
        completed: The number of completed items.
        total: The total number of items.

    Returns:
        The rounded percentage of completed items out of the total.
    """
    return round((completed / total) * 100)


def derive_assessment_from_state(state: DataSetState) -> Assessment:
    """Derive assessment from dataset state.

    Args:
        state: The state of the dataset.

    Returns:
        The derived assessment of the dataset.
    """
    match state:
        case (
            DataSetState.INPUT_DATA
            | DataSetState.PROCESSED_DATA
            | DataSetState.STATISTICS
        ):
            return Assessment.PROTECTED
        case DataSetState.OUTPUT_DATA:
            return Assessment.OPEN
        case DataSetState.SOURCE_DATA:
            return Assessment.SENSITIVE


def set_default_values_variables(variables: list) -> None:
    """Set default values on variables.

    Args:
        variables: A list of variable objects to set default values on.

    Example:
        >>> variables = [model.Variable(short_name="pers",id=None, is_personal_data = None), model.Variable(short_name="fnr",id='9662875c-c245-41de-b667-12ad2091a1ee', is_personal_data=True)]
        >>> set_default_values_variables(variables)
        >>> isinstance(variables[0].id, uuid.UUID)
        True

        >>> variables[1].is_personal_data == True
        True

        >>> variables[0].is_personal_data == False
        True
    """
    for v in variables:
        if v.id is None:
            v.id = uuid.uuid4()
        if v.is_personal_data is None:
            v.is_personal_data = False
        if v.variable_role is None:
            v.variable_role = VariableRole.MEASURE


def set_default_values_dataset(
    dataset: DatasetType,
) -> None:
    """Set default values on dataset.

    Args:
        dataset: The dataset object to set default values on.

    Example:
        >>> dataset = model.Dataset(id=None)
        >>> set_default_values_dataset(dataset)
        >>> dataset.id is not None
        True
    """
    if not dataset.id:
        dataset.id = uuid.uuid4()


def set_dataset_owner(
    dataset: DatasetType,
) -> None:
    """Sets the owner of the dataset from the DAPLA_GROUP_CONTEXT enviornment variable.

    Args:
        dataset: The dataset object to set default values on.
    """
    try:
        dataset.owner = user_info.get_user_info_for_current_platform().current_team
    except OSError:
        logger.exception("Failed to find environment variable DAPLA_GROUP_CONTEXT")


def set_variables_inherit_from_dataset(
    dataset: DatasetType,
    variables: list,
) -> None:
    """Set specific dataset values on a list of variable objects.

    This function populates 'data source', 'temporality type', 'contains data from',
    and 'contains data until' fields in each variable if they are not set (None).
    The values are inherited from the corresponding fields in the dataset.

    Args:
        dataset: The dataset object from which to inherit values.
        variables: A list of variable objects to update with dataset values.

    Example:
        >>> dataset = model.Dataset(short_name='person_data_v1', id='9662875c-c245-41de-b667-12ad2091a1ee', contains_data_from="2010-09-05", contains_data_until="2022-09-05")
        >>> variables = [model.Variable(short_name="pers", data_source=None, temporality_type=None, contains_data_from=None, contains_data_until=None)]
        >>> set_variables_inherit_from_dataset(dataset, variables)

        >>> variables[0].contains_data_from == dataset.contains_data_from
        True

        >>> variables[0].contains_data_until == dataset.contains_data_until
        True
    """
    for v in variables:
        v.contains_data_from = v.contains_data_from or dataset.contains_data_from
        v.contains_data_until = v.contains_data_until or dataset.contains_data_until


def incorrect_date_order(
    date_from: datetime.date | None,
    date_until: datetime.date | None,
) -> bool:
    """Evaluate the chronological order of two dates.

    This function checks if 'date until' is earlier than 'date from'. If so, it
    indicates an incorrect date order.

    Args:
        date_from: The start date of the time period.
        date_until: The end date of the time period.

    Returns:
        True if 'date_until' is earlier than 'date_from' or if only 'date_from' is None, False otherwise.

    Example:
        >>> incorrect_date_order(datetime.date(1980, 1, 1), datetime.date(1967, 1, 1))
        True

        >>> incorrect_date_order(datetime.date(1967, 1, 1), datetime.date(1980, 1, 1))
        False

        >>> incorrect_date_order(None, datetime.date(2024,7,1))
        True
    """
    if date_from is None and date_until is not None:
        return True
    return date_from is not None and date_until is not None and date_until < date_from


def _is_missing_multilanguage_value(
    field_name: str,
    field_value,  # noqa: ANN001 Skip type hint to enable dynamically handling value for LanguageStringType not indexable
    obligatory_list: list,
) -> bool:
    """Check obligatory fields with multilanguage value.

    This function checks whether a given field, which is supposed to have
    multilanguage values, is missing values in all specified languages.

    Args:
        field_name: The name of the field to check.
        field_value: The value of the field. Expected to be of type LanguageStringType.
        obligatory_list: A list of obligatory field names that should have multilanguage values.

    Returns:
        True if no value in any of languages for one field, False otherwise.
    """
    return bool(
        field_name in obligatory_list
        and field_value
        and (
            len(field_value[0]) > 0
            and not field_value[0]["languageText"]
            and (len(field_value) <= 1 or not field_value[1]["languageText"])
            and (len(field_value) <= 2 or not field_value[2]["languageText"])
        ),
    )


def _is_missing_metadata(
    field_name: str,
    field_value,  # noqa: ANN001 Skip type hint because method '_is_missing_multilanguage_value'
    obligatory_list: list,
    obligatory_multi_language_list: list,
) -> bool:
    """Check if an obligatory field is missing its value.

    This function checks whether a given field, which may be a simple string or a
    multilanguage value, is missing its value. It considers two lists: one for
    obligatory fields and another for obligatory multilanguage fields.

    Args:
        field_name: The name of the field to check.
        field_value: The value of the field. Can be of type str, or LanguageStringType for
            multilanguage fields.
        obligatory_list: List of obligatory fields.
        obligatory_multi_language_list: List of obligatory fields with multilanguage
            values.

    Returns:
        True if the field doesn't have a value, False otherwise.
    """
    return bool(
        (field_name in obligatory_list and field_value is None)
        or _is_missing_multilanguage_value(
            field_name,
            field_value,
            obligatory_multi_language_list,
        ),
    )


def num_obligatory_dataset_fields_completed(
    dataset: DatasetType,
) -> int:
    """Count the number of completed obligatory dataset fields.

    This function returns the total count of obligatory fields in the dataset that
    have values (are not None).

    Args:
        dataset: The dataset object for which to count the fields.

    Returns:
        The number of obligatory dataset fields that have been completed (not None).
    """
    return len(OBLIGATORY_DATASET_METADATA_IDENTIFIERS) - len(
        get_missing_obligatory_dataset_fields(dataset),
    )


def num_obligatory_variables_fields_completed(variables: list) -> int:
    """Count the number of obligatory fields completed for all variables.

    This function calculates the total number of obligatory fields that have
    values (are not None) for one variable in the list.

    Args:
        variables: A list with variable objects.

    Returns:
        The total number of obligatory variable fields that have been completed
        (not None) for all variables.
    """
    num_completed = 0
    for v in variables:
        num_completed += num_obligatory_variable_fields_completed(v)
    return num_completed


def num_obligatory_variable_fields_completed(variable: model.Variable) -> int:
    """Count the number of obligatory fields completed for one variable.

    This function calculates the total number of obligatory fields that have
    values (are not None) for one variable in the list.

    Args:
        variable: The variable to count obligatory fields for.

    Returns:
        The total number of obligatory variable fields that have been completed
        (not None) for one variable.
    """
    missing_metadata = [
        key
        for key, value in variable.model_dump().items()
        if _is_missing_metadata(
            key,
            value,
            OBLIGATORY_VARIABLES_METADATA_IDENTIFIERS,
            OBLIGATORY_VARIABLES_METADATA_IDENTIFIERS_MULTILANGUAGE,
        )
    ]
    return NUM_OBLIGATORY_VARIABLES_FIELDS - len(missing_metadata)


def get_missing_obligatory_dataset_fields(
    dataset: DatasetType,
) -> list:
    """Identify all obligatory dataset fields that are missing values.

    This function checks for obligatory fields that are either directly missing
    (i.e., set to `None`) or have multilanguage values with empty content.

    Args:
        dataset: The dataset object to examine. This object must support the
            `model_dump()` method which returns a dictionary of field names and
            values.

    Returns:
        A list of field names (as strings) that are missing values. This includes:
            - Fields that are directly `None` and are listed as obligatory metadata.
            - Multilanguage fields (listed as obligatory metadata`) where
            the value exists but the primary language text is empty.
    """
    return [
        key
        for key, value in dataset.model_dump().items()
        if _is_missing_metadata(
            key,
            value,
            OBLIGATORY_DATASET_METADATA_IDENTIFIERS,
            OBLIGATORY_DATASET_METADATA_IDENTIFIERS_MULTILANGUAGE,
        )
    ]


def get_missing_obligatory_variables_fields(variables: list) -> list[dict]:
    """Identify obligatory variable fields that are missing values for each variable.

    This function checks for obligatory fields that are either directly missing
    (i.e., set to `None`) or have multilanguage values with empty content.

    Args:
        variables: A list of variable objects to check for missing obligatory fields.

    Returns:
        A list of dictionaries with variable short names as keys and list of missing
        obligatory variable fields as values. This includes:
            - Fields that are directly `None` and are llisted as obligatory metadata.
            - Multilanguage fields (listed as obligatory metadata) where the value
            exists but the primary language text is empty.
    """
    missing_variables_fields = [
        {
            variable.short_name: [
                key
                for key, value in variable.model_dump().items()
                if _is_missing_metadata(
                    key,
                    value,
                    OBLIGATORY_VARIABLES_METADATA_IDENTIFIERS,
                    OBLIGATORY_VARIABLES_METADATA_IDENTIFIERS_MULTILANGUAGE,
                )
            ],
        }
        for variable in variables
    ]
    # Filtering out variable keys with empty values list
    return [item for item in missing_variables_fields if next(iter(item.values()))]


def running_in_notebook() -> bool:
    """Return True if running in Jupyter Notebook."""
    try:
        return bool(get_ipython().__class__.__name__ == "ZMQInteractiveShell")  # type: ignore [name-defined]
    except NameError:
        # The get_ipython method is globally available in ipython interpreters
        # as used in Jupyter. However it is not available in other python
        # interpreters and will throw a NameError. Therefore we're not running
        # in Jupyter.
<<<<<<< HEAD
        return False


def override_dataset_fields(
    merged_metadata: all_optional_model.DatadocMetadata,
    existing_metadata: all_optional_model.DatadocMetadata
    | required_model.DatadocMetadata,
) -> None:
    """Overrides specific fields in the dataset of `merged_metadata` with values from the dataset of `existing_metadata`.

    This function iterates over a predefined list of fields, `DATASET_FIELDS_FROM_EXISTING_METADATA`,
    and sets the corresponding fields in the `merged_metadata.dataset` object to the values
    from the `existing_metadata.dataset` object.

    Args:
        merged_metadata: An instance of `DatadocMetadata` containing the dataset to be updated.
        existing_metadata: An instance of `DatadocMetadata` containing the dataset whose values are used to update `merged_metadata.dataset`.

    Returns:
        `None`.
    """
    if merged_metadata.dataset and existing_metadata.dataset:
        # Override the fields as defined
        for field in DATASET_FIELDS_FROM_EXISTING_METADATA:
            setattr(
                merged_metadata.dataset,
                field,
                getattr(existing_metadata.dataset, field),
            )


def merge_variables(
    existing_metadata: OptionalDatadocMetadataType,
    extracted_metadata: all_optional_model.DatadocMetadata,
    merged_metadata: all_optional_model.DatadocMetadata,
) -> all_optional_model.DatadocMetadata:
    """Merges variables from the extracted metadata into the existing metadata and updates the merged metadata.

    This function compares the variables from `extracted_metadata` with those in `existing_metadata`.
    For each variable in `extracted_metadata`, it checks if a variable with the same `short_name` exists
    in `existing_metadata`. If a match is found, it updates the existing variable with information from
    `extracted_metadata`. If no match is found, the variable from `extracted_metadata` is directly added to `merged_metadata`.

    Args:
        existing_metadata: The metadata object containing the current state of variables.
        extracted_metadata: The metadata object containing new or updated variables to merge.
        merged_metadata: The metadata object that will contain the result of the merge.

    Returns:
        all_optional_model.DatadocMetadata: The `merged_metadata` object containing variables from both `existing_metadata`
        and `extracted_metadata`.
    """
    if (
        existing_metadata is not None
        and existing_metadata.variables is not None
        and extracted_metadata is not None
        and extracted_metadata.variables is not None
        and merged_metadata.variables is not None
    ):
        for extracted in extracted_metadata.variables:
            existing = next(
                (
                    existing
                    for existing in existing_metadata.variables
                    if existing.short_name == extracted.short_name
                ),
                None,
            )
            if existing:
                existing.id = (
                    None  # Set to None so that it will be set assigned a fresh ID later
                )
                existing.contains_data_from = (
                    extracted.contains_data_from or existing.contains_data_from
                )
                existing.contains_data_until = (
                    extracted.contains_data_until or existing.contains_data_until
                )
                merged_metadata.variables.append(
                    cast("datadoc_model.all_optional.model.Variable", existing)
                )
            else:
                # If there is no existing metadata for this variable, we just use what we have extracted
                merged_metadata.variables.append(extracted)
    return merged_metadata


def _ensure_encryption_parameters(
    saved_parameters: list[dict[str, Any]] | None,
    new_parameters: list[dict[str, Any]] | None,
    required: dict[str, Any],
) -> list[dict[str, Any]]:
    """Ensure required key/value pairs exist in parameters list."""
    result = list(saved_parameters or [])
    for p in new_parameters or []:
        if p not in result:
            result.append(p)

    # Ensure each required key is present in at least one dict
    for key, value in required.items():
        if not any(key in d for d in result):
            result.append({key: value})

    return result


def _set_parameters(
    pseudonymization: PseudonymizationType,
    variable: VariableType,
    default_params: dict,
) -> None:
    """Add default encryption algorithm parameters based on selected algorithm."""
    pseudonymization.encryption_algorithm_parameters = _ensure_encryption_parameters(
        variable.pseudonymization.encryption_algorithm_parameters
        if variable.pseudonymization
        else None,
        pseudonymization.encryption_algorithm_parameters,
        default_params,
    )


def set_default_values_pseudonymization(
    variable: VariableType,
    pseudonymization: PseudonymizationType | None,
) -> None:
    """Populate pseudonymization fields with defaults based on the encryption algorithm.

    Updates the encryption key reference and encryption parameters if they are not set,
    handling both PAPIS and DAED algorithms. Leaves unknown algorithms unchanged.
    """
    if pseudonymization is None:
        return
    if variable.pseudonymization is None:
        variable.pseudonymization = pseudonymization
    match pseudonymization.encryption_algorithm:
        case EncryptionAlgorithm.PAPIS_ENCRYPTION_ALGORITHM.value:
            if not pseudonymization.encryption_key_reference:
                pseudonymization.encryption_key_reference = (
                    PAPIS_ENCRYPTION_KEY_REFERENCE
                )
            base_params = {
                KEY_ID: PAPIS_ENCRYPTION_KEY_REFERENCE,
                PAPIS_ENCRYPTION_PARAMETER_STRATEGY: PAPIS_ENCRYPTION_PARAMETER_STRATEGY_SKIP,
            }
            if pseudonymization.stable_identifier_type == PAPIS_STABLE_IDENTIFIER_TYPE:
                base_params[PAPIS_WITH_STABLE_ID_ENCRYPTION_PARAMETER_SNAPSHOT_DATE] = (
                    get_current_date()
                )
            _set_parameters(pseudonymization, variable, base_params)
        case EncryptionAlgorithm.DAED_ENCRYPTION_ALGORITHM.value:
            if not pseudonymization.encryption_key_reference:
                pseudonymization.encryption_key_reference = (
                    DAED_ENCRYPTION_KEY_REFERENCE
                )
            _set_parameters(
                pseudonymization,
                variable,
                {
                    KEY_ID: DAED_ENCRYPTION_KEY_REFERENCE,
                },
            )
        case _:
            pass
=======
        return False
>>>>>>> df0dc87e
<|MERGE_RESOLUTION|>--- conflicted
+++ resolved
@@ -19,14 +19,8 @@
 from datadoc_model.all_optional.model import VariableRole
 
 from dapla_metadata.dapla import user_info
-<<<<<<< HEAD
 from dapla_metadata.datasets.utility.constants import DAED_ENCRYPTION_KEY_REFERENCE
-from dapla_metadata.datasets.utility.constants import (
-    DATASET_FIELDS_FROM_EXISTING_METADATA,
-)
 from dapla_metadata.datasets.utility.constants import KEY_ID
-=======
->>>>>>> df0dc87e
 from dapla_metadata.datasets.utility.constants import NUM_OBLIGATORY_VARIABLES_FIELDS
 from dapla_metadata.datasets.utility.constants import (
     OBLIGATORY_DATASET_METADATA_IDENTIFIERS,
@@ -60,13 +54,12 @@
 )
 DatasetType: TypeAlias = all_optional_model.Dataset | required_model.Dataset
 VariableType: TypeAlias = all_optional_model.Variable | required_model.Variable
-<<<<<<< HEAD
 PseudonymizationType: TypeAlias = (
     all_optional_model.Pseudonymization | required_model.Pseudonymization
-=======
+)
+VariableType: TypeAlias = all_optional_model.Variable | required_model.Variable
 VariableListType: TypeAlias = (
     list[all_optional_model.Variable] | list[required_model.Variable]
->>>>>>> df0dc87e
 )
 OptionalDatadocMetadataType: TypeAlias = DatadocMetadataType | None
 
@@ -455,92 +448,7 @@
         # as used in Jupyter. However it is not available in other python
         # interpreters and will throw a NameError. Therefore we're not running
         # in Jupyter.
-<<<<<<< HEAD
         return False
-
-
-def override_dataset_fields(
-    merged_metadata: all_optional_model.DatadocMetadata,
-    existing_metadata: all_optional_model.DatadocMetadata
-    | required_model.DatadocMetadata,
-) -> None:
-    """Overrides specific fields in the dataset of `merged_metadata` with values from the dataset of `existing_metadata`.
-
-    This function iterates over a predefined list of fields, `DATASET_FIELDS_FROM_EXISTING_METADATA`,
-    and sets the corresponding fields in the `merged_metadata.dataset` object to the values
-    from the `existing_metadata.dataset` object.
-
-    Args:
-        merged_metadata: An instance of `DatadocMetadata` containing the dataset to be updated.
-        existing_metadata: An instance of `DatadocMetadata` containing the dataset whose values are used to update `merged_metadata.dataset`.
-
-    Returns:
-        `None`.
-    """
-    if merged_metadata.dataset and existing_metadata.dataset:
-        # Override the fields as defined
-        for field in DATASET_FIELDS_FROM_EXISTING_METADATA:
-            setattr(
-                merged_metadata.dataset,
-                field,
-                getattr(existing_metadata.dataset, field),
-            )
-
-
-def merge_variables(
-    existing_metadata: OptionalDatadocMetadataType,
-    extracted_metadata: all_optional_model.DatadocMetadata,
-    merged_metadata: all_optional_model.DatadocMetadata,
-) -> all_optional_model.DatadocMetadata:
-    """Merges variables from the extracted metadata into the existing metadata and updates the merged metadata.
-
-    This function compares the variables from `extracted_metadata` with those in `existing_metadata`.
-    For each variable in `extracted_metadata`, it checks if a variable with the same `short_name` exists
-    in `existing_metadata`. If a match is found, it updates the existing variable with information from
-    `extracted_metadata`. If no match is found, the variable from `extracted_metadata` is directly added to `merged_metadata`.
-
-    Args:
-        existing_metadata: The metadata object containing the current state of variables.
-        extracted_metadata: The metadata object containing new or updated variables to merge.
-        merged_metadata: The metadata object that will contain the result of the merge.
-
-    Returns:
-        all_optional_model.DatadocMetadata: The `merged_metadata` object containing variables from both `existing_metadata`
-        and `extracted_metadata`.
-    """
-    if (
-        existing_metadata is not None
-        and existing_metadata.variables is not None
-        and extracted_metadata is not None
-        and extracted_metadata.variables is not None
-        and merged_metadata.variables is not None
-    ):
-        for extracted in extracted_metadata.variables:
-            existing = next(
-                (
-                    existing
-                    for existing in existing_metadata.variables
-                    if existing.short_name == extracted.short_name
-                ),
-                None,
-            )
-            if existing:
-                existing.id = (
-                    None  # Set to None so that it will be set assigned a fresh ID later
-                )
-                existing.contains_data_from = (
-                    extracted.contains_data_from or existing.contains_data_from
-                )
-                existing.contains_data_until = (
-                    extracted.contains_data_until or existing.contains_data_until
-                )
-                merged_metadata.variables.append(
-                    cast("datadoc_model.all_optional.model.Variable", existing)
-                )
-            else:
-                # If there is no existing metadata for this variable, we just use what we have extracted
-                merged_metadata.variables.append(extracted)
-    return merged_metadata
 
 
 def _ensure_encryption_parameters(
@@ -618,7 +526,4 @@
                 },
             )
         case _:
-            pass
-=======
-        return False
->>>>>>> df0dc87e
+            pass