--- conflicted
+++ resolved
@@ -69,7 +69,6 @@
         }
 
 
-<<<<<<< HEAD
 class NamingStandardReportGenerator:
     """Return report based on list of validation results."""
 
@@ -107,145 +106,6 @@
         )
 
 
-class BucketNameValidator:
-    """Validator for ensuring files in bucket adhere to naming standard."""
-
-    def __init__(
-        self,
-        bucket_name: Path | str,
-    ) -> None:
-        """Initialize the validator with bucket name and bucket directory."""
-        self.bucket_name = bucket_name
-        root = Path("/buckets")
-        self.bucket_directory: Path = root / self.bucket_name
-
-    def validate(self) -> list[ValidationResult]:
-        """Recursively validate all files in a directory."""
-        validation_results = []
-        processed_files = set()
-
-        if not self.bucket_directory.exists():
-            result = ValidationResult(
-                success=False,
-            )
-            result.file_path = str(self.bucket_directory)
-            result.add_message(BUCKET_NAME_UNKNOWN)
-            validation_results.append(result)
-            return validation_results
-
-        for entry in self.bucket_directory.rglob("*"):
-            if entry.is_file():
-                msg = f"Validating file: {entry}"
-                logger.debug(msg)
-
-                if entry not in processed_files:
-                    validator = NameStandardValidator(
-                        file_path=entry,
-                    )
-                    file_result = validator.validate()
-                    validation_results.append(file_result)
-                    processed_files.add(entry)
-
-                else:
-                    msg = f"Skipping already validated file: {entry}"
-                    logger.debug(msg)
-
-            elif entry.is_dir():
-                continue
-
-        return validation_results
-
-
-class PartitionedDataValidator:
-    """Validator for ensuring partioned data files adhere to naming standard."""
-
-    INVALID_PATTERN = r"[^a-zA-Z0-9\./:_=-]"
-
-    def __init__(
-        self,
-    ) -> None:
-        """Initialize the validator."""
-
-    @staticmethod
-    def is_invalid_symbols(s: str) -> bool:
-        """Return True if string contains illegal symbols.
-
-        Examples:
-            >>> PartitionedDataValidator.is_invalid_symbols("åregang-øre")
-            True
-
-            >>> PartitionedDataValidator.is_invalid_symbols("Azor89=value")
-            False
-
-            >>> PartitionedDataValidator.is_invalid_symbols("ssbÆ-dapla-example-data-produkt-prod/ledstill/oppdrag/skjema_p2018_p2020_v1")
-            True
-
-            >>> PartitionedDataValidator.is_invalid_symbols("ssb-dapla-example-data-produkt-prod/ledstill/oppdrag/skjema_p2018_p2020_v1")
-            False
-        """
-        return bool(re.search(PartitionedDataValidator.INVALID_PATTERN, s.strip()))
-
-
-class NameStandardValidator:
-    """Validator for ensuring file names adhere to naming standards."""
-
-    INVALID_PATTERN = r"[^a-zA-Z0-9\./:_-]"
-
-    IGNORED_DATA_STATE_FOLDER = "SOURCE_DATA"
-
-    def __init__(
-        self,
-        file_path: str | os.PathLike[str],
-    ) -> None:
-        """Initialize the validator with file path information."""
-        self.file_path = Path(file_path).resolve()
-        self.result: ValidationResult = ValidationResult()
-        self.path_info = DaplaDatasetPathInfo(str(file_path))
-
-    @staticmethod
-    def is_invalid_symbols(s: str) -> bool:
-        """Return True if string contains illegal symbols.
-
-        Examples:
-            >>> NameStandardValidator.is_invalid_symbols("åregang-øre")
-            True
-
-            >>> NameStandardValidator.is_invalid_symbols("Azor89")
-            False
-
-            >>> NameStandardValidator.is_invalid_symbols("ssbÆ-dapla-example-data-produkt-prod/ledstill/oppdrag/skjema_p2018_p2020_v1")
-            True
-
-            >>> NameStandardValidator.is_invalid_symbols("ssb-dapla-example-data-produkt-prod/ledstill/oppdrag/skjema_p2018_p2020_v1")
-            False
-        """
-        return bool(re.search(NameStandardValidator.INVALID_PATTERN, s.strip()))
-
-    def _check_path_existence(self) -> None:
-        """Check if the file path exists and add a message if not."""
-        if self.file_path and not self.file_path.exists():
-            self.result.add_message(
-                FILE_PATH_NOT_CONFIRMED,
-            )
-
-    def _handle_ignored_folders(
-        self,
-    ) -> bool:
-        """Check dataset state and handle ignored cases.
-
-        Returns:
-            bool: True if validation should stop due to ignored dataset state.
-        """
-        dataset_state = self.path_info.dataset_state
-        if dataset_state == self.IGNORED_DATA_STATE_FOLDER:
-            self.result.add_message(PATH_IGNORED)
-            return True
-
-        if any(
-            folder in self.file_path.as_posix().lower()
-            for folder in IGNORED_FOLDERS
-            if self.file_path is not None
-=======
 def _has_invalid_symbols(path: os.PathLike[str]) -> bool:
     """Return True if string contains illegal symbols.
 
@@ -348,7 +208,6 @@
         for obj in await asyncio.get_running_loop().run_in_executor(
             None,
             lambda: path.glob("*"),
->>>>>>> 3b612245
         ):
             logger.debug("Found: %s", obj)
             if obj.suffix:
