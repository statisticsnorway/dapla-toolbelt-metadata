import pytest

from dapla_metadata.standards.name_validator import ValidationResult
from dapla_metadata.standards.standard_validators import check_naming_standard
from dapla_metadata.standards.utils.constants import FILE_PATH_NOT_CONFIRMED
from dapla_metadata.standards.utils.constants import INVALID_SYMBOLS
from dapla_metadata.standards.utils.constants import MISSING_DATA_STATE
from dapla_metadata.standards.utils.constants import MISSING_DATASET_SHORT_NAME
from dapla_metadata.standards.utils.constants import MISSING_PERIOD
from dapla_metadata.standards.utils.constants import MISSING_SHORT_NAME
from dapla_metadata.standards.utils.constants import NAME_STANDARD_SUCSESS
from dapla_metadata.standards.utils.constants import PATH_IGNORED


@pytest.mark.parametrize(
    ("file_path"),
    [
        "buckets/produkt/datadoc/utdata/person_data_p2021_v2.parquet",
        "produkt/datadoc/utdata/person_data_p2021_p2022_v2.parquet",
        "datadoc/utdata/undermappe/person_data_p2021_v2.parquet",
        "delt-data/dataset/klargjorte_data/arbmark/resources/person_data_p2021-12-31_p2021-12-31_v1.parquet",
        "stat/inndata/person_testdata_p2021-12-31_p2021-12-31_v1.parquet",
        "ssb-delt/stat/klargjorte-data/person_testdata_p2021-12-31_p2021-12-31_v1.parquet",
        "ssb-test/ledstill/inndata/skjema_p2018_p2020_v1",
        "produkt-delt/datadoc/brukertest/1/sykefratot/klargjorte_data/person_testdata_p2021-12-31_p2021-12-31_v1.parquet",
        "samfunns-produkt/datadoc/brukertest/1/sykefratot/klargjorte_data/person_testdata_p2021-12-31_p2021-12-31_v1.json",
    ],
)
def test_valid_path(file_path, tmp_path):
    full_path = tmp_path / file_path
    full_path.parent.mkdir(parents=True, exist_ok=True)
    full_path.touch()
    result = check_naming_standard(file_path=full_path)
    assert result.messages == [
        NAME_STANDARD_SUCSESS,
    ]
    assert isinstance(result, ValidationResult)


@pytest.mark.parametrize(
    ("file_path"),
    [
        "buckets/produkt/datadoc/utdata/person_data_p2021_v2.parquet",
        "datadoc/utdata/person_data_p2021_p2022_v2.parquet",
        "datadoc/utdata/undermappe/person_data_p2021_v2.parquet",
        "dataset/klargjorte_data/arbmark/resources/person_data_p2021-12-31_p2021-12-31_v1.parquet",
        "stat/inndata/person_testdata_p2021-12-31_p2021-12-31_v1.parquet",
        "stat/klargjorte-data/person_testdata_p2021-12-31_p2021-12-31_v1.parquet",
        "ledstill/inndata/skjema_p2018_p2020_v1",
        "datadoc/brukertest/1/sykefratot/klargjorte_data/person_testdata_p2021-12-31_p2021-12-31_v1.parquet",
        "datadoc/brukertest/1/sykefratot/klargjorte_data/person_testdata_p2021-12-31_p2021-12-31_v1.json",
    ],
)
def test_valid_path_string_result(file_path, tmp_path):
    full_path = tmp_path / file_path
    full_path.parent.mkdir(parents=True, exist_ok=True)
    full_path.touch()
    assert check_naming_standard(file_path=full_path).messages == [
        NAME_STANDARD_SUCSESS,
    ]


@pytest.mark.parametrize(
    ("file_path"),
    [
        "buckets/data/sirkus/utdata/person_data_p2021_v2.parquet",
    ],
)
def test_path_not_confirmed(file_path):
    assert (
        check_naming_standard(file_path=file_path).messages[0]
        == FILE_PATH_NOT_CONFIRMED
    )


@pytest.mark.parametrize(
    ("file_path"),
    [
        "ssb-staging-dapla-felles-data-delt/datadoc/utdata/person_data_v1.parquet",
        "dataset/klargjorte_data/arbmark/resources/person_data_v1.parquet",
    ],
)
def test_missing_date_period(file_path, tmp_path):
    full_path = tmp_path / file_path
    full_path.parent.mkdir(parents=True, exist_ok=True)
    full_path.touch()
    assert check_naming_standard(file_path=full_path).violations == [MISSING_PERIOD]


@pytest.mark.parametrize(
    ("file_path"),
    [
        "gs://ssb-staging-dapla-felles-data-delt/stat_reg/person_data_p2022_v1.parquet",
        "gs://ssb-staging-dapla-felles-data-delt/datadoc/person_data_p2021_v3.parquet",
        "buckets/produkt/test-2/person_testdata_p2021-12-31_p2021-12-31_v1.parquet",
    ],
)
def test_missing_data_state(file_path, tmp_path):
    full_path = tmp_path / file_path
    full_path.parent.mkdir(parents=True, exist_ok=True)
    full_path.touch()
    assert MISSING_DATA_STATE in check_naming_standard(file_path=full_path).violations


@pytest.mark.parametrize(
    ("file_path"),
    [
        "buckets/stat/inndata/person_data_p2022_v1.parquet",
        "gs://ssb-staging-dapla-felles-data-delt/inndata/person_data_p2022_v1.parquet",
        "gs://ssb-staging-dapla-felles-data-delt/klargjorte-data/person_data_p2021_v3.parquet",
        "buckets/produkt/utdata/person_testdata_p2021-12-31_p2021-12-31_v1.parquet",
    ],
)
def test_missing_shortname(file_path, tmp_path):
    test_file = tmp_path / file_path
    test_file.parent.mkdir(parents=True, exist_ok=True)
    test_file.touch()
    assert check_naming_standard(file_path=test_file).violations == [MISSING_SHORT_NAME]


@pytest.mark.parametrize(
    ("file_path"),
    [
        "buckets/ssb-dapla-example-data-produkt-prod/ledstill/temp/skjema_v1.parquet",
        "gs:/ssb-dapla-example-data-produkt-prod/ledstill/temp/skjema_v1.parquet",
        "buckets/ssb-dapla-example-data-produkt-prod/ledstill/inndata/temp/skjema_p2018_p2020_v2.parquet",
        "gs://ssb-dapla-example-data-produkt-prod/temp/ledstill/inndata/temp/skjema_p2018_p2020",
        "gs://ssb-dapla-example-data-produkt-prod/konfigurasjon/ledstill/inndata/skjema_p2018_p2020",
        "gs://ssb-dapla-example-data-produkt-prod/Konfigurasjon/ledstill/inndata/skjema_p2018_p2020",
        "buckets/ssb-dapla-example-data-produkt-prod/ledstill/kildedata/skjema_v1",
        "buckets/ssb-dapla-example-data-produkt-prod/ledstill/kildedata/skjema_p2018_p2020_v1",
        "gs://ssb-dapla-example-data-produkt-prod/ledstill/kildedata/skjema_p2018_p2020_v1",
    ],
)
def test_ignored_paths(file_path, tmp_path):
    full_path = tmp_path / file_path
    full_path.parent.mkdir(parents=True, exist_ok=True)
    full_path.touch()
    assert check_naming_standard(file_path=full_path).messages[0] == PATH_IGNORED


@pytest.mark.parametrize(
    ("file_path"),
    [
        "buckets/ssb-dapla-example-data-produkt-prod/ledstill/utdata/persån_testdata_p2021-12-31_p2021-12-31_v1.parquet",
        "gs://ssb-dapla-example-data-prædukt-prod/ledstill/utdata/person_testdata_p2021-12-31_p2021-12-31_v1.parquet",
    ],
)
def test_invalid_symbols(file_path, tmp_path):
    full_path = tmp_path / file_path
    full_path.parent.mkdir(parents=True, exist_ok=True)
    full_path.touch()
    result = check_naming_standard(file_path=full_path)
    assert any(v for v in result.violations for v in [INVALID_SYMBOLS])


@pytest.mark.parametrize(
    ("file_path"),
    [
        "gs://ssb-staging-dapla-felles-data-delt/datadoc/utdata/p2021_v2.parquet",
        "buckets/produkt/datadoc/brukertest/1/sykefratot/klargjorte_data/_p2021-12-31_p2021-12-31_v1.json",
    ],
)
def test_missing_dataset_shortname(file_path, tmp_path):
    full_path = tmp_path / file_path
    full_path.parent.mkdir(parents=True, exist_ok=True)
    full_path.touch()
    result = check_naming_standard(file_path=full_path)
    assert any(v for v in result.violations for v in [MISSING_DATASET_SHORT_NAME])


@pytest.mark.parametrize(
    ("file_path"),
    [
        "gs://ssb-staging-dapla-felles-data-delt/datadoc/utdata/p2021_v2.parquet",
        "buckets/produkt/datadoc/brukertest/1/sykefratot/klargjorte_data/_p2021-12-31_p2021-12-31_v1.json",
    ],
)
def test_missing_dataset_shortname_as_dict(file_path, tmp_path):
    full_path = tmp_path / file_path
    full_path.parent.mkdir(parents=True, exist_ok=True)
    full_path.touch()
    result = check_naming_standard(file_path=full_path)
    assert not result.to_dict()["success"]


@pytest.mark.parametrize(
    ("file_path", "violations"),
    [
        (
            "gs://ssb-dapla-example-data-produkt-prod/inndata/skjema_v1.parquet",
            [MISSING_SHORT_NAME, MISSING_PERIOD],
        ),
        (
            "gs://inndata/skjema_v1.parquet",
            [MISSING_SHORT_NAME, MISSING_PERIOD],
        ),
        (
            "buckets/klargjorte_data/_p2021-12-31_p2021-12-31_v1.parquet",
            [MISSING_SHORT_NAME, MISSING_DATASET_SHORT_NAME],
        ),
        (
            "gs://klargjorte_data/_p2021-12-31_p2021-12-31_v1.parquet",
            [MISSING_SHORT_NAME, MISSING_DATASET_SHORT_NAME],
        ),
    ],
)
def test_missing_multiple(file_path: str, violations: list, tmp_path):
    full_path = tmp_path / file_path
    full_path.parent.mkdir(parents=True, exist_ok=True)
    full_path.touch()
    result = check_naming_standard(file_path=full_path)
    if isinstance(result, ValidationResult):
        assert any(v for v in result.violations for v in violations)


@pytest.mark.parametrize(
<<<<<<< HEAD
    ("file_path", "violations"),
    [
        (
            "gs://ssb-dapla-example-data-produkt-prod/inndata/skjema_p2021-12-31_p2021-12-31_v1.parquet",
            [MISSING_SHORT_NAME],
        ),
        (
            "gs://ssb-dapla-example-data-produkt-prod/inndata/mappe/skjema_p2021-12-31_p2021-12-31_v1.parquet",
            [MISSING_SHORT_NAME],
        ),
        (
            "gs://inndata/skjema_p2021-12-31_p2021-12-31_v1.parquet",
            [MISSING_SHORT_NAME],
        ),
        (
            "buckets/produkt/klargjorte_data/bil_p2021-12-31_p2021-12-31_v1.parquet",
            [MISSING_SHORT_NAME],
        ),
        (
            "gs://ssb-dapla-example-data-produkt-prod/ledstill/skjema_p2021-12-31_p2021-12-31_v1.parquet",
            [MISSING_DATA_STATE],
        ),
        (
            "buckets/produkt/ledstill/bil_p2021-12-31_p2021-12-31_v1.parquet",
            [MISSING_DATA_STATE],
        ),
        (
            "buckets/bil_p2021-12-31_p2021-12-31_v1.parquet",
            [MISSING_SHORT_NAME, MISSING_DATA_STATE],
        ),
    ],
)
def test_validate_short_name(file_path: str, violations: list, tmp_path):
=======
    ("file_path"),
    [
        "ssb-dapla-example-data-produkt-prod/ledstill/inndata/skjema_p2018_p202_v1/aar=2018/data.parquet",
        "buckets/ssb-dapla-example-data-produkt-prod/ledstill/inndata/skjema_p2018_p202_v1/aar=2019/data.parquet",
        "ssb-dapla-example-data-produkt-prod/ledstill/klargjorte_data/editert_p2018_p202_v1/aar=2018/data.parquet",
    ],
)
def test_partioned_path_success(file_path, tmp_path):
    full_path = tmp_path / file_path
    full_path.parent.mkdir(parents=True, exist_ok=True)
    full_path.touch()
    result = check_naming_standard(file_path=full_path)
    assert NAME_STANDARD_SUCSESS in result.messages
    assert isinstance(result, ValidationResult)


@pytest.mark.parametrize(
    ("file_path", "violation"),
    [
        (
            "buckets/ssb-dapla-example-data-produkt-prod/ledstill/skjema_p2018_p202_v1/aar=2019/data.parquet",
            MISSING_DATA_STATE,
        ),
        (
            "ssb-dapla-example-data-produkt-prod/ledstill/klargjorte_data/editert_v1/aar=2018/data.parquet",
            MISSING_PERIOD,
        ),
        (
            "buckets/ssb-dapla-example-data-produkt-prod/inndata/skjema_p2018_p202_v1/aar=2018/data.parquet",
            MISSING_SHORT_NAME,
        ),
        (
            "ssb-dapla-example-data-produkt-prod/ledstill/klargjorte_data/_p2018_p202_v1/aar=2018/data.parquet",
            MISSING_DATASET_SHORT_NAME,
        ),
    ],
)
def test_partioned_path_violations(file_path, violation, tmp_path):
>>>>>>> 46b5a7cb
    full_path = tmp_path / file_path
    full_path.parent.mkdir(parents=True, exist_ok=True)
    full_path.touch()
    result = check_naming_standard(file_path=full_path)
<<<<<<< HEAD
    assert result.violations == violations
=======
    assert violation in result.violations


def test_partioned_path_path_ignored(tmp_path):
    file_path = "ssb-dapla-example-data-produkt-prod/tidsserier/inndata/skjema_p2018_p202_v1/aar=2018/data.parquet"
    full_path = tmp_path / file_path
    full_path.parent.mkdir(parents=True, exist_ok=True)
    full_path.touch()
    result = check_naming_standard(file_path=full_path)
    assert PATH_IGNORED in result.messages
    assert result.success
    assert len(result.violations) == 0


def test_partioned_path_not_confirmed_success():
    file_path = "ssb-dapla-example-data-produkt-prod/ledstill/inndata/skjema_p2018_p202_v1/aar=2018/data.parquet"
    result = check_naming_standard(file_path=file_path)
    assert FILE_PATH_NOT_CONFIRMED in result.messages
    assert result.success
    assert NAME_STANDARD_SUCSESS in result.messages


def test_partioned_path_not_confirmed_violation():
    file_path = "ssb-dapla-example-data-produkt-prod/ledstill/inndata/skjema_v1/aar=2018/data.parquet"
    result = check_naming_standard(file_path=file_path)
    assert FILE_PATH_NOT_CONFIRMED in result.messages
    assert not result.success
    assert MISSING_PERIOD in result.violations
>>>>>>> 46b5a7cb
<|MERGE_RESOLUTION|>--- conflicted
+++ resolved
@@ -215,41 +215,6 @@
 
 
 @pytest.mark.parametrize(
-<<<<<<< HEAD
-    ("file_path", "violations"),
-    [
-        (
-            "gs://ssb-dapla-example-data-produkt-prod/inndata/skjema_p2021-12-31_p2021-12-31_v1.parquet",
-            [MISSING_SHORT_NAME],
-        ),
-        (
-            "gs://ssb-dapla-example-data-produkt-prod/inndata/mappe/skjema_p2021-12-31_p2021-12-31_v1.parquet",
-            [MISSING_SHORT_NAME],
-        ),
-        (
-            "gs://inndata/skjema_p2021-12-31_p2021-12-31_v1.parquet",
-            [MISSING_SHORT_NAME],
-        ),
-        (
-            "buckets/produkt/klargjorte_data/bil_p2021-12-31_p2021-12-31_v1.parquet",
-            [MISSING_SHORT_NAME],
-        ),
-        (
-            "gs://ssb-dapla-example-data-produkt-prod/ledstill/skjema_p2021-12-31_p2021-12-31_v1.parquet",
-            [MISSING_DATA_STATE],
-        ),
-        (
-            "buckets/produkt/ledstill/bil_p2021-12-31_p2021-12-31_v1.parquet",
-            [MISSING_DATA_STATE],
-        ),
-        (
-            "buckets/bil_p2021-12-31_p2021-12-31_v1.parquet",
-            [MISSING_SHORT_NAME, MISSING_DATA_STATE],
-        ),
-    ],
-)
-def test_validate_short_name(file_path: str, violations: list, tmp_path):
-=======
     ("file_path"),
     [
         "ssb-dapla-example-data-produkt-prod/ledstill/inndata/skjema_p2018_p202_v1/aar=2018/data.parquet",
@@ -288,14 +253,10 @@
     ],
 )
 def test_partioned_path_violations(file_path, violation, tmp_path):
->>>>>>> 46b5a7cb
-    full_path = tmp_path / file_path
-    full_path.parent.mkdir(parents=True, exist_ok=True)
-    full_path.touch()
-    result = check_naming_standard(file_path=full_path)
-<<<<<<< HEAD
-    assert result.violations == violations
-=======
+    full_path = tmp_path / file_path
+    full_path.parent.mkdir(parents=True, exist_ok=True)
+    full_path.touch()
+    result = check_naming_standard(file_path=full_path)
     assert violation in result.violations
 
 
@@ -324,4 +285,44 @@
     assert FILE_PATH_NOT_CONFIRMED in result.messages
     assert not result.success
     assert MISSING_PERIOD in result.violations
->>>>>>> 46b5a7cb
+
+
+@pytest.mark.parametrize(
+    ("file_path", "violations"),
+    [
+        (
+            "gs://ssb-dapla-example-data-produkt-prod/inndata/skjema_p2021-12-31_p2021-12-31_v1.parquet",
+            [MISSING_SHORT_NAME],
+        ),
+        (
+            "gs://ssb-dapla-example-data-produkt-prod/inndata/mappe/skjema_p2021-12-31_p2021-12-31_v1.parquet",
+            [MISSING_SHORT_NAME],
+        ),
+        (
+            "gs://inndata/skjema_p2021-12-31_p2021-12-31_v1.parquet",
+            [MISSING_SHORT_NAME],
+        ),
+        (
+            "buckets/produkt/klargjorte_data/bil_p2021-12-31_p2021-12-31_v1.parquet",
+            [MISSING_SHORT_NAME],
+        ),
+        (
+            "gs://ssb-dapla-example-data-produkt-prod/ledstill/skjema_p2021-12-31_p2021-12-31_v1.parquet",
+            [MISSING_DATA_STATE],
+        ),
+        (
+            "buckets/produkt/ledstill/bil_p2021-12-31_p2021-12-31_v1.parquet",
+            [MISSING_DATA_STATE],
+        ),
+        (
+            "buckets/bil_p2021-12-31_p2021-12-31_v1.parquet",
+            [MISSING_SHORT_NAME, MISSING_DATA_STATE],
+        ),
+    ],
+)
+def test_validate_short_name(file_path: str, violations: list, tmp_path):
+    full_path = tmp_path / file_path
+    full_path.parent.mkdir(parents=True, exist_ok=True)
+    full_path.touch()
+    result = check_naming_standard(file_path=full_path)
+    assert result.violations == violations