import logging

import datadoc_model.all_optional.model as all_optional_model
import pytest

from dapla_metadata.datasets.core import Datadoc
from dapla_metadata.datasets.utility.urn import SsbNaisDomains
from dapla_metadata.datasets.utility.urn import klass_urn_converter
from dapla_metadata.datasets.utility.urn import vardef_urn_converter

VARIABLE_DEFINITION_URN_TEST_CASES = [
    *[
        (
            f"https://metadata.{domain.value}/variable-definitions/hd8sks89",
            "urn:ssb:variable-definition:vardef:hd8sks89",
            False,
        )
        for domain in SsbNaisDomains
    ],
    *[
        (
            f"https://catalog.{domain.value}/variable-definitions/hd8sks89",
            "urn:ssb:variable-definition:vardef:hd8sks89",
            False,
        )
        for domain in SsbNaisDomains
    ],
]


@pytest.mark.parametrize(
    ("case", "expected_result", "expect_warning"),
    [
        *VARIABLE_DEFINITION_URN_TEST_CASES,
        ("https://www.vg.no", None, True),
    ],
)
def test_convert_to_vardef_urn(
    case: str,
    expected_result: str | None,
    expect_warning: bool,  # noqa: ARG001
):
    assert vardef_urn_converter.convert_to_urn(case) == expected_result


@pytest.mark.parametrize(
    ("case", "expected_result", "expect_warning"),
    [
        *VARIABLE_DEFINITION_URN_TEST_CASES,
        ("https://www.vg.no", "https://www.vg.no/", True),
        (None, None, False),
    ],
)
def test_convert_to_vardef_urn_end_to_end(
    case: str | None,
    expected_result: str | None,
    expect_warning: bool,
    caplog: pytest.LogCaptureFixture,
):
    caplog.set_level(logging.ERROR)
    meta = Datadoc()
    meta._set_metadata(  # noqa: SLF001
        all_optional_model.DatadocMetadata(
            dataset=all_optional_model.Dataset(),
            variables=[all_optional_model.Variable(definition_uri=case)],
        )
    )
    if not expected_result:
        assert meta.variables[0].definition_uri is None
    else:
        assert str(meta.variables[0].definition_uri) == expected_result
<<<<<<< HEAD
        if not expected_result.startswith("urn:"):
            assert "Could not convert value to URN" in caplog.text


@pytest.mark.parametrize(
    ("case", "expected_result"),
    [
        (None, None),
        (
            "https://www.ssb.no/klass/klassifikasjoner/91",
            "urn:ssb:classification:klass:91",
        ),
        (
            "https://www.ssb.no/en/klass/klassifikasjoner/91",
            "urn:ssb:classification:klass:91",
        ),
        (
            "https://data.ssb.no/api/klass/v1/classifications/91",
            "urn:ssb:classification:klass:91",
        ),
        (
            "https://data.ssb.no/api/klass/v1/classifications/91.json",
            "urn:ssb:classification:klass:91",
        ),
        (
            "https://www.vg.no",
            None,
        ),
    ],
)
def test_convert_to_klass_urn(case: str | None, expected_result: str | None):
    assert klass_urn_converter.convert_to_urn(case) == expected_result
=======
    assert ("Could not convert value to URN" in caplog.text) is expect_warning
>>>>>>> c7b60e09
<|MERGE_RESOLUTION|>--- conflicted
+++ resolved
@@ -69,9 +69,7 @@
         assert meta.variables[0].definition_uri is None
     else:
         assert str(meta.variables[0].definition_uri) == expected_result
-<<<<<<< HEAD
-        if not expected_result.startswith("urn:"):
-            assert "Could not convert value to URN" in caplog.text
+    assert ("Could not convert value to URN" in caplog.text) is expect_warning
 
 
 @pytest.mark.parametrize(
@@ -101,7 +99,4 @@
     ],
 )
 def test_convert_to_klass_urn(case: str | None, expected_result: str | None):
-    assert klass_urn_converter.convert_to_urn(case) == expected_result
-=======
-    assert ("Could not convert value to URN" in caplog.text) is expect_warning
->>>>>>> c7b60e09
+    assert klass_urn_converter.convert_to_urn(case) == expected_result