import logging
from pathlib import Path

import pytest
from pytz import UnknownTimeZoneError
from ruamel.yaml import YAMLError

from dapla_metadata.variable_definitions.exceptions import VardefFileError
from dapla_metadata.variable_definitions.vardef import Vardef

LOGGER = logging.getLogger(__name__)


@pytest.mark.usefixtures("set_temp_workspace")
def test_write_template():
    file_path = Vardef.write_template_to_file()
    assert file_path.exists()


<<<<<<< HEAD
@pytest.mark.usefixtures("_delete_workspace_dir")
def test_write_template_no_workspace():
    with pytest.raises(
        ValueError,
        match="WORKSPACE_DIR is not set in the configuration.",
=======
def test_write_template_no_workspace(monkeypatch: pytest.MonkeyPatch):
    monkeypatch.delenv("WORKSPACE_DIR", raising=False)
    with pytest.raises(
        VardefFileError,
        match="VardefFileError: File not found at file path: unknown file path",
>>>>>>> 3eba35fb
    ):
        Vardef.write_template_to_file()


<<<<<<< HEAD
def test_write_template_from_tmp_path():
    base_path = Path("../")
    with patch.object(Path, "cwd", return_value=base_path):
        file_path = Vardef.write_template_to_file()
        assert file_path.exists()


=======
def test_write_template_no_work_folder(monkeypatch: pytest.MonkeyPatch):
    """'WORKSPACE_DIR' is set but there is no path matching value."""
    monkeypatch.setenv("WORKSPACE_DIR", "statistics/a/work")

    with pytest.raises(
        VardefFileError,
        match="VardefFileError: File not found at file path: unknown file path",
    ):
        Vardef.write_template_to_file()


@pytest.mark.usefixtures("set_temp_workspace")
@pytest.mark.parametrize(
    "file_path",
    ["statistics/a/work", "./", "../..", "../", "./work"],
)
def test_write_template_workspace(tmp_path: Path, file_path, monkeypatch):
    """Assert file is created at the correct path no mather starting point filesystem."""
    base_path = tmp_path / file_path
    base_path.mkdir(parents=True, exist_ok=True)

    # Mock current directory using monkeypatch
    monkeypatch.setattr(Path, "cwd", lambda: base_path)

    file_path = Vardef.write_template_to_file()

    assert file_path.exists()


>>>>>>> 3eba35fb
@pytest.mark.usefixtures("set_temp_workspace")
@pytest.mark.parametrize(
    "custom_path",
    ["serious", "statistics/april", "private", "toppers$#23"],
)
def test_write_template_to_custom_path_directory_doesnt_exist(
    tmp_path: Path,
    custom_path: str,
):
    file_path = Vardef.write_template_to_file(custom_file_path=tmp_path / custom_path)

    assert file_path.exists()

    file_path_str = str(file_path)

    # Not saved at default path
    assert "work" not in file_path_str
    assert "variable-definitions" not in file_path_str
    # Saved at custom path
    assert custom_path in file_path_str

    # Filename is correct
    file_name = file_path.name
    file_name_minus_timestamp = file_name.rsplit("_", 1)[0] + ".yaml"
    assert file_name_minus_timestamp == "variable_definition_template.yaml"


@pytest.mark.usefixtures("set_temp_workspace")
@pytest.mark.parametrize(
    "custom_path",
    ["problems", "statistics", "private", "toppers$#23"],
)
def test_write_template_to_custom_path_directory_exist(
    tmp_path: Path,
    custom_path: str,
):
    local_dir = tmp_path / custom_path
    local_dir.mkdir(parents=True, exist_ok=True)
    file_path = Vardef.write_template_to_file(custom_file_path=local_dir)

    assert file_path.exists()

    file_path_str = str(file_path)

    # Not saved at default path
    assert "work" not in file_path_str
    assert "variable-definitions" not in file_path_str
    # Saved at custom path
    assert custom_path in file_path_str

    # Filename is correct
    file_name = file_path.name
    file_name_minus_timestamp = file_name.rsplit("_", 1)[0] + ".yaml"
    assert file_name_minus_timestamp == "variable_definition_template.yaml"


@pytest.mark.usefixtures("_delete_workspace_dir_env_var")
def test_write_template_to_custom_path_no_workspace_dir_env(tmp_path: Path):
    file_path = Vardef.write_template_to_file(custom_file_path=tmp_path / "cki/job")
    assert file_path.exists()


# check permission error
@pytest.mark.usefixtures("set_temp_workspace")
@pytest.mark.parametrize(
    ("custom_file_path", "expected_error"),
    [
        ("my_file.yaml", ValueError),
        ("\0", ValueError),
        ("a" * 300, OSError),
    ],
)
def test_write_template_to_invalid_custom_directory(
    custom_file_path,
    expected_error,
):
    with pytest.raises(expected_error):
        Vardef.write_template_to_file(custom_file_path=custom_file_path)


@pytest.mark.parametrize(
    ("mock_target", "side_effect"),
    [
        (
            "dapla_metadata.variable_definitions.utils.variable_definition_files._model_to_yaml_with_comments",
            FileExistsError,
        ),
        (
            "dapla_metadata.variable_definitions.utils.variable_definition_files._model_to_yaml_with_comments",
            PermissionError,
        ),
        (
            "dapla_metadata.variable_definitions.utils.variable_definition_files._get_current_time",
            UnknownTimeZoneError,
        ),
        (
            "dapla_metadata.variable_definitions.utils.variable_definition_files._model_to_yaml_with_comments",
            YAMLError,
        ),
        (
            "dapla_metadata.variable_definitions.utils.variable_definition_files._model_to_yaml_with_comments",
            EOFError,
        ),
        (
            "dapla_metadata.variable_definitions.utils.variable_definition_files._get_workspace_dir",
            NotADirectoryError,
        ),
    ],
)
def test_write_template_exceptions(mock_target: str, side_effect: Exception, mocker):
    """Test that write_template_to_file raises VardefFileError for different exceptions."""
    mocker.patch(mock_target, side_effect=side_effect)

    with pytest.raises(VardefFileError):
        Vardef.write_template_to_file()<|MERGE_RESOLUTION|>--- conflicted
+++ resolved
@@ -17,32 +17,15 @@
     assert file_path.exists()
 
 
-<<<<<<< HEAD
-@pytest.mark.usefixtures("_delete_workspace_dir")
-def test_write_template_no_workspace():
-    with pytest.raises(
-        ValueError,
-        match="WORKSPACE_DIR is not set in the configuration.",
-=======
 def test_write_template_no_workspace(monkeypatch: pytest.MonkeyPatch):
     monkeypatch.delenv("WORKSPACE_DIR", raising=False)
     with pytest.raises(
         VardefFileError,
         match="VardefFileError: File not found at file path: unknown file path",
->>>>>>> 3eba35fb
     ):
         Vardef.write_template_to_file()
 
 
-<<<<<<< HEAD
-def test_write_template_from_tmp_path():
-    base_path = Path("../")
-    with patch.object(Path, "cwd", return_value=base_path):
-        file_path = Vardef.write_template_to_file()
-        assert file_path.exists()
-
-
-=======
 def test_write_template_no_work_folder(monkeypatch: pytest.MonkeyPatch):
     """'WORKSPACE_DIR' is set but there is no path matching value."""
     monkeypatch.setenv("WORKSPACE_DIR", "statistics/a/work")
@@ -72,7 +55,6 @@
     assert file_path.exists()
 
 
->>>>>>> 3eba35fb
 @pytest.mark.usefixtures("set_temp_workspace")
 @pytest.mark.parametrize(
     "custom_path",
