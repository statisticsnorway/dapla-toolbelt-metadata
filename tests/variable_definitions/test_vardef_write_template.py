import logging
from pathlib import Path
from unittest.mock import patch

import pytest
from pytz import UnknownTimeZoneError
from ruamel.yaml import YAMLError

from dapla_metadata.variable_definitions.exceptions import VardefFileError
from dapla_metadata.variable_definitions.vardef import Vardef

LOGGER = logging.getLogger(__name__)


<<<<<<< HEAD
@pytest.mark.usefixtures("set_temp_workspace")
def test_write_template():
    file_path = Vardef.write_template_to_file()
    assert file_path.exists()


@pytest.mark.usefixtures("_delete_workspace_dir")
def test_write_template_path_no_env_value(tmp_path: Path):
    """No value for 'WORKSPACE_DIR', but folder 'work' exists."""
    workspace_dir = tmp_path / "work"
    workspace_dir.mkdir(parents=True, exist_ok=True)
    with patch.object(Path, "cwd", return_value=workspace_dir):
        result = Vardef.write_template_to_file()
    result = str(result)
    # remove time stamp result
    result_without_timestamp = result.rsplit("_", 1)[0] + ".yaml"
    expected_result = str(
        workspace_dir / "variable_definitions/variable_definition_template.yaml",
    )
    assert result_without_timestamp == expected_result


@pytest.mark.usefixtures("set_temp_workspace")
def test_write_template_logger(caplog):
    caplog.set_level(logging.INFO)
    Vardef.write_template_to_file()
    assert "Successfully written to file" in caplog.text
=======
def test_write_template_no_workspace(monkeypatch: pytest.MonkeyPatch):
    monkeypatch.delenv("WORKSPACE_DIR", raising=False)
    with pytest.raises(
        VardefFileError,
        match="VardefFileError: File not found at file path: unknown file path",
    ):
        Vardef.write_template_to_file()


def test_write_template_from_tmp_path():
    base_path = Path("../")
    with patch.object(Path, "cwd", return_value=base_path):
        file_path = Vardef.write_template_to_file()
        assert file_path.exists()
>>>>>>> a27effbe


@pytest.mark.usefixtures("set_temp_workspace_invalid")
def test_write_template_invalid():
    """Env 'WORKSPACE_DIR' not present and 'work' not on path."""
    with pytest.raises(
        VardefFileError,
        match="VardefFileError: File not found at file path: unknown file path.",
    ):
        Vardef.write_template_to_file()


<<<<<<< HEAD
=======
def test_write_template_no_work_folder(monkeypatch: pytest.MonkeyPatch):
    monkeypatch.setenv("WORKSPACE_DIR", "statistics/a/work")

    with pytest.raises(
        VardefFileError,
        match="VardefFileError: File not found at file path: unknown file path",
    ):
        Vardef.write_template_to_file()


>>>>>>> a27effbe
@pytest.mark.usefixtures("set_temp_workspace")
@pytest.mark.parametrize(
    "file_path",
    ["statistics/a/work", "./", "../..", "../", "./work"],
)
def test_write_template_workspace(tmp_path: Path, file_path):
    """Assert file is created at the correct path no mather starting point filesystem."""
    base_path = tmp_path / file_path
    base_path.mkdir(parents=True, exist_ok=True)
    # mock current directory
    with patch.object(Path, "cwd", return_value=base_path):
        file_path = Vardef.write_template_to_file()
        assert file_path.exists()


@pytest.mark.usefixtures("set_temp_workspace")
@pytest.mark.parametrize(
    "custom_path",
    ["serious", "statistics/april", "private", "toppers$#23"],
)
def test_write_template_to_custom_path_directory_doesnt_exist(
    tmp_path: Path,
    custom_path: str,
):
    file_path = Vardef.write_template_to_file(custom_file_path=tmp_path / custom_path)

    assert file_path.exists()

    file_path_str = str(file_path)

    # Not saved at default path
    assert "work" not in file_path_str
    assert "variable-definitions" not in file_path_str
    # Saved at custom path
    assert custom_path in file_path_str

    # Filename is correct
    file_name = file_path.name
    file_name_minus_timestamp = file_name.rsplit("_", 1)[0] + ".yaml"
    assert file_name_minus_timestamp == "variable_definition_template.yaml"


@pytest.mark.usefixtures("set_temp_workspace")
@pytest.mark.parametrize(
    "custom_path",
    ["problems", "statistics", "private", "toppers$#23"],
)
def test_write_template_to_custom_path_directory_exist(
    tmp_path: Path,
    custom_path: str,
):
    local_dir = tmp_path / custom_path
    local_dir.mkdir(parents=True, exist_ok=True)
    file_path = Vardef.write_template_to_file(custom_file_path=local_dir)

    assert file_path.exists()

    file_path_str = str(file_path)

    # Not saved at default path
    assert "work" not in file_path_str
    assert "variable-definitions" not in file_path_str
    # Saved at custom path
    assert custom_path in file_path_str

    # Filename is correct
    file_name = file_path.name
    file_name_minus_timestamp = file_name.rsplit("_", 1)[0] + ".yaml"
    assert file_name_minus_timestamp == "variable_definition_template.yaml"


@pytest.mark.usefixtures("_delete_workspace_dir")
def test_write_template_to_custom_path_no_workspace_dir_env(tmp_path: Path):
    file_path = Vardef.write_template_to_file(custom_file_path=tmp_path / "cki/job")
    assert file_path.exists()


@pytest.mark.usefixtures("set_temp_workspace")
@pytest.mark.parametrize(
    ("custom_file_path", "expected_error"),
    [
        ("my_file.yaml", ValueError),
        ("/", OSError),
        ("\0", ValueError),
        ("a" * 300, OSError),
    ],
)
def test_write_template_to_invalid_custom_directory(
    custom_file_path,
    expected_error,
):
    with pytest.raises(expected_error):
        Vardef.write_template_to_file(custom_file_path=custom_file_path)


@pytest.mark.parametrize(
    ("mock_target", "side_effect"),
    [
        (
            "dapla_metadata.variable_definitions.utils.variable_definition_files._model_to_yaml_with_comments",
            FileExistsError,
        ),
        (
            "dapla_metadata.variable_definitions.utils.variable_definition_files._model_to_yaml_with_comments",
            PermissionError,
        ),
        (
            "dapla_metadata.variable_definitions.utils.variable_definition_files._get_current_time",
            UnknownTimeZoneError,
        ),
        (
            "dapla_metadata.variable_definitions.utils.variable_definition_files._model_to_yaml_with_comments",
            YAMLError,
        ),
        (
            "dapla_metadata.variable_definitions.utils.variable_definition_files._model_to_yaml_with_comments",
            EOFError,
        ),
        (
            "dapla_metadata.variable_definitions.utils.variable_definition_files._get_workspace_dir",
            NotADirectoryError,
        ),
    ],
)
def test_write_template_exceptions(mock_target: str, side_effect: Exception, mocker):
    """Test that write_template_to_file raises VardefFileError for different exceptions."""
    mocker.patch(mock_target, side_effect=side_effect)

    with pytest.raises(VardefFileError):
        Vardef.write_template_to_file()<|MERGE_RESOLUTION|>--- conflicted
+++ resolved
@@ -12,35 +12,12 @@
 LOGGER = logging.getLogger(__name__)
 
 
-<<<<<<< HEAD
 @pytest.mark.usefixtures("set_temp_workspace")
 def test_write_template():
     file_path = Vardef.write_template_to_file()
     assert file_path.exists()
 
 
-@pytest.mark.usefixtures("_delete_workspace_dir")
-def test_write_template_path_no_env_value(tmp_path: Path):
-    """No value for 'WORKSPACE_DIR', but folder 'work' exists."""
-    workspace_dir = tmp_path / "work"
-    workspace_dir.mkdir(parents=True, exist_ok=True)
-    with patch.object(Path, "cwd", return_value=workspace_dir):
-        result = Vardef.write_template_to_file()
-    result = str(result)
-    # remove time stamp result
-    result_without_timestamp = result.rsplit("_", 1)[0] + ".yaml"
-    expected_result = str(
-        workspace_dir / "variable_definitions/variable_definition_template.yaml",
-    )
-    assert result_without_timestamp == expected_result
-
-
-@pytest.mark.usefixtures("set_temp_workspace")
-def test_write_template_logger(caplog):
-    caplog.set_level(logging.INFO)
-    Vardef.write_template_to_file()
-    assert "Successfully written to file" in caplog.text
-=======
 def test_write_template_no_workspace(monkeypatch: pytest.MonkeyPatch):
     monkeypatch.delenv("WORKSPACE_DIR", raising=False)
     with pytest.raises(
@@ -55,7 +32,6 @@
     with patch.object(Path, "cwd", return_value=base_path):
         file_path = Vardef.write_template_to_file()
         assert file_path.exists()
->>>>>>> a27effbe
 
 
 @pytest.mark.usefixtures("set_temp_workspace_invalid")
@@ -68,8 +44,6 @@
         Vardef.write_template_to_file()
 
 
-<<<<<<< HEAD
-=======
 def test_write_template_no_work_folder(monkeypatch: pytest.MonkeyPatch):
     monkeypatch.setenv("WORKSPACE_DIR", "statistics/a/work")
 
@@ -80,7 +54,6 @@
         Vardef.write_template_to_file()
 
 
->>>>>>> a27effbe
 @pytest.mark.usefixtures("set_temp_workspace")
 @pytest.mark.parametrize(
     "file_path",
