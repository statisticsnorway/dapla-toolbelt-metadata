import os
from collections.abc import Generator
from datetime import date
from pathlib import Path

import pytest

from dapla_metadata.variable_definitions import config
from dapla_metadata.variable_definitions._client import VardefClient
from dapla_metadata.variable_definitions.complete_patch_output import DEFAULT_TEMPLATE
from dapla_metadata.variable_definitions.generated import vardef_client
from dapla_metadata.variable_definitions.generated.vardef_client.api_client import (
    ApiClient,
)
from dapla_metadata.variable_definitions.generated.vardef_client.configuration import (
    Configuration,
)
from dapla_metadata.variable_definitions.generated.vardef_client.models.contact import (
    Contact,
)
from dapla_metadata.variable_definitions.generated.vardef_client.models.draft import (
    Draft,
)
from dapla_metadata.variable_definitions.generated.vardef_client.models.language_string_type import (
    LanguageStringType,
)
from dapla_metadata.variable_definitions.generated.vardef_client.models.owner import (
    Owner,
)
from dapla_metadata.variable_definitions.generated.vardef_client.models.patch import (
    Patch,
)
from dapla_metadata.variable_definitions.generated.vardef_client.models.update_draft import (
    UpdateDraft,
)
from dapla_metadata.variable_definitions.generated.vardef_client.models.validity_period import (
    ValidityPeriod,
)
from dapla_metadata.variable_definitions.generated.vardef_client.models.variable_status import (
    VariableStatus,
)
from dapla_metadata.variable_definitions.utils.constants import VARIABLE_DEFINITIONS_DIR
from dapla_metadata.variable_definitions.utils.descriptions import load_descriptions
from dapla_metadata.variable_definitions.utils.variable_definition_files import (
    create_template_yaml,
)
from dapla_metadata.variable_definitions.variable_definition import CompletePatchOutput
from dapla_metadata.variable_definitions.variable_definition import VariableDefinition
from tests.utils.constants import DAPLA_GROUP_CONTEXT
from tests.utils.constants import VARDEF_EXAMPLE_ACTIVE_GROUP
from tests.utils.constants import VARDEF_EXAMPLE_DEFINITION_ID
from tests.utils.constants import VARDEF_EXAMPLE_INVALID_ID
from tests.utils.microcks_testcontainer import MicrocksContainer
from tests.variable_definitions.constants import OPENAPI_DIR


@pytest.fixture(autouse=True)
def _set_dapla_group_context(
    monkeypatch: pytest.MonkeyPatch,
):
    monkeypatch.setenv(DAPLA_GROUP_CONTEXT, VARDEF_EXAMPLE_ACTIVE_GROUP)


@pytest.fixture(scope="session")
def client_configuration(vardef_mock_service) -> Configuration:
    return vardef_client.Configuration(
        host=vardef_mock_service.get_mock_url(),
        access_token="test_dummy",  # noqa: S106
    )


@pytest.fixture(autouse=True, scope="session")
def _configure_vardef_client(client_configuration):
    VardefClient.set_config(client_configuration)


@pytest.fixture(autouse=True)
def set_temp_workspace(tmp_path: Path, monkeypatch: pytest.MonkeyPatch):
    """Fixture which set env WORKSPACE_DIR to tmp path/work."""
    workspace_dir = tmp_path / "work"
    workspace_dir.mkdir(parents=True, exist_ok=True)
    monkeypatch.setenv("WORKSPACE_DIR", str(workspace_dir))
    return workspace_dir


@pytest.fixture
def api_client(client_configuration) -> Generator[ApiClient]:
    with vardef_client.ApiClient(client_configuration) as api_client:
        yield api_client


@pytest.fixture
def language_string_type() -> LanguageStringType:
    return LanguageStringType(nb="test", nn="test", en="test")


@pytest.fixture
def contact(language_string_type) -> Contact:
    return Contact(title=language_string_type, email="me@example.com")


@pytest.fixture
def owner() -> Owner:
    return Owner(team="my_team", groups=["my_team_developers"])


@pytest.fixture
def draft(language_string_type, contact) -> Draft:
    return Draft(
        name=language_string_type,
        short_name="test",
        definition=language_string_type,
        classification_reference="91",
        unit_types=["01"],
        subject_fields=["a", "b"],
        contains_special_categories_of_personal_data=True,
        measurement_type="test",
        valid_from=date(2024, 11, 1),
        external_reference_uri="http://www.example.com",
        comment=language_string_type,
        related_variable_definition_uris=["http://www.example.com"],
        contact=contact,
    )


def sample_variable_definition() -> VariableDefinition:
    return VariableDefinition(
        id=VARDEF_EXAMPLE_DEFINITION_ID,
        patch_id=1,
        name=LanguageStringType(nb="test", nn="test", en="test"),
        short_name="var_test",
        definition=LanguageStringType(nb="test", nn="test", en="test"),
        classification_reference="91",
        unit_types=["01"],
        subject_fields=["a", "b"],
        contains_special_categories_of_personal_data=True,
        variable_status=VariableStatus.PUBLISHED_EXTERNAL,
        measurement_type="test",
        valid_from=date(2024, 11, 1),
        valid_until=None,
        external_reference_uri="http://www.example.com",
        comment=LanguageStringType(nb="test", nn="test", en="test"),
        related_variable_definition_uris=["http://www.example.com"],
        contact=Contact(
            title=LanguageStringType(nb="test", nn="test", en="test"),
            email="me@example.com",
        ),
        owner=Owner(team="my_team", groups=["my_team_developers"]),
        created_at=date(2024, 11, 1),
        created_by="ano@ssb.no",
        last_updated_at=date(2024, 11, 1),
        last_updated_by="ano@ssb.no",
    )


def unknown_variable_definition() -> VariableDefinition:
    unknown = sample_variable_definition()
    unknown.id = VARDEF_EXAMPLE_INVALID_ID
    return unknown


@pytest.fixture
def variable_definition() -> VariableDefinition:
    return sample_variable_definition()


@pytest.fixture
def update_draft(language_string_type, contact, owner) -> UpdateDraft:
    return UpdateDraft(
        name=language_string_type,
        short_name="test",
        definition=language_string_type,
        classification_reference="91",
        unit_types=["a", "b"],
        subject_fields=["a", "b"],
        contains_special_categories_of_personal_data=True,
        variable_status=VariableStatus.PUBLISHED_EXTERNAL,
        measurement_type="test",
        valid_from=date(2024, 11, 1),
        external_reference_uri="http://www.example.com",
        comment=language_string_type,
        related_variable_definition_uris=["http://www.example.com"],
        contact=contact,
        owner=owner,
    )


@pytest.fixture
def validity_period(language_string_type, contact) -> ValidityPeriod:
    return ValidityPeriod(
        name=language_string_type,
        definition=language_string_type,
        classification_reference="91",
        unit_types=["a", "b"],
        subject_fields=["a", "b"],
        contains_special_categories_of_personal_data=True,
        variable_status=VariableStatus.PUBLISHED_EXTERNAL,
        measurement_type="test",
        valid_from=date(2024, 11, 1),
        external_reference_uri="http://www.example.com",
        comment=language_string_type,
        related_variable_definition_uris=["http://www.example.com"],
        contact=contact,
    )


@pytest.fixture
def patch(language_string_type, contact, owner) -> Patch:
    return Patch(
        name=language_string_type,
        definition=language_string_type,
        classification_reference="91",
        unit_types=["a", "b"],
        subject_fields=["a", "b"],
        contains_special_categories_of_personal_data=True,
        variable_status=VariableStatus.PUBLISHED_EXTERNAL,
        measurement_type="test",
        external_reference_uri="http://www.example.com",
        comment=language_string_type,
        related_variable_definition_uris=["http://www.example.com"],
        contact=contact,
        owner=owner,
    )


@pytest.fixture(scope="session")
def vardef_mock_service():
    with MicrocksContainer() as container:
        container.upload_primary_artifact(
            str(OPENAPI_DIR / "variable-definitions-internal.yml"),
        )
        yield container


def sample_complete_patch_output() -> CompletePatchOutput:
    return CompletePatchOutput(
        id=VARDEF_EXAMPLE_DEFINITION_ID,
        patch_id=1,
        name=LanguageStringType(nb="test", nn="test", en="test"),
        short_name="var_test",
        definition=LanguageStringType(nb="test", nn="test", en="test"),
        classification_reference="91",
        unit_types=["01"],
        subject_fields=["a", "b"],
        contains_special_categories_of_personal_data=True,
        variable_status=VariableStatus.PUBLISHED_INTERNAL,
        measurement_type="test",
        valid_from=date(2024, 11, 1),
        valid_until=None,
        external_reference_uri="http://www.example.com",
        comment=LanguageStringType(nb="test", nn="test", en="test"),
        related_variable_definition_uris=["http://www.example.com"],
        contact=Contact(
            title=LanguageStringType(nb="test", nn="test", en="test"),
            email="me@example.com",
        ),
        owner=Owner(team="my_team", groups=["my_team_developers"]),
        created_at=date(2024, 11, 1),
        created_by="ano@ssb.no",
        last_updated_at=date(2024, 11, 1),
        last_updated_by="ano@ssb.no",
    )


@pytest.fixture
def complete_patch_output() -> CompletePatchOutput:
    return sample_complete_patch_output()


@pytest.fixture
def work_folder_defaults(set_temp_workspace: Path):
    """Fixture that ensures a work folder exists for template with default values."""
    base_path = set_temp_workspace
    file_name = create_template_yaml(
        DEFAULT_TEMPLATE,
        custom_directory=base_path,
    )

    return base_path / file_name


@pytest.fixture
def work_folder_complete_patch_output(set_temp_workspace: Path):
    """Fixture that ensures a work folder exists for template with saved variable definition values."""
    base_path = set_temp_workspace / VARIABLE_DEFINITIONS_DIR
    file_name = create_template_yaml(
        sample_complete_patch_output(),
        custom_directory=base_path,
    )
    return base_path / file_name


@pytest.fixture
<<<<<<< HEAD
def work_folder_saved_variable_2(
    set_temp_workspace: Path,
    sample_variable_definition: VariableDefinition,
):
    """Fixture that ensures a work folder exists for template with saved variable definition values."""
    base_path = set_temp_workspace
    file_name = create_template_yaml(
        sample_variable_definition,
        custom_directory=base_path,
    )
    return base_path / file_name


@pytest.fixture
=======
>>>>>>> 03b51a59
def _delete_workspace_dir_env_var(set_temp_workspace):  # noqa: ARG001
    original_workspace_dir = os.environ.get("WORKSPACE_DIR")

    if "WORKSPACE_DIR" in os.environ:
        del os.environ["WORKSPACE_DIR"]

    yield

    if original_workspace_dir is not None:
        os.environ["WORKSPACE_DIR"] = original_workspace_dir
    else:
        pass


@pytest.fixture
def work_folder_variable_definition(set_temp_workspace: Path):
    """Fixture that ensures a work folder exists for template with saved variable definition values."""
    base_path = set_temp_workspace
    file_name = create_template_yaml(
        sample_variable_definition(),
        custom_directory=base_path,
    )
    return base_path / file_name


VARIABLE_DEFINITION_DICT = {
    "name": {
        "en": "Country Background",
        "nb": "Landbakgrunn",
        "nn": "Landbakgrunn",
    },
    "short_name": "new_short_name1",
    "definition": {
        "en": "Country background is the person's own, the mother's or possibly the father's country of birth. Persons without an immigrant background always have Norway as country background. In cases where the parents have different countries of birth the mother's country of birth is chosen. If neither the person nor the parents are born abroad, country background is chosen from the first person born abroad in the order mother's mother, mother's father, father's mother, father's father.",
        "nb": "For personer født i utlandet, er dette (med noen få unntak) eget fødeland. For personer født i Norge er det foreldrenes fødeland. I de tilfeller der foreldrene har ulikt fødeland, er det morens fødeland som blir valgt. Hvis ikke personen selv eller noen av foreldrene er utenlandsfødt, hentes landbakgrunn fra de første utenlandsfødte en treffer på i rekkefølgen mormor, morfar, farmor eller farfar.",
        "nn": "For personar fødd i utlandet, er dette (med nokre få unntak) eige fødeland. For personar fødd i Noreg er det fødelandet til foreldra. I dei tilfella der foreldra har ulikt fødeland, er det fødelandet til mora som blir valt. Viss ikkje personen sjølv eller nokon av foreldra er utenlandsfødt, blir henta landsbakgrunn frå dei første utenlandsfødte ein treffar på i rekkjefølgja mormor, morfar, farmor eller farfar.",
    },
    "classification_reference": "91",
    "unit_types": ["01", "02"],
    "subject_fields": ["he04"],
    "contains_special_categories_of_personal_data": True,
    "measurement_type": None,
    "valid_from": "2003-01-01",
    "external_reference_uri": "https://www.ssb.no/a/metadata/conceptvariable/vardok/1919/nb",
    "comment": {
        "nb": "Fra og med 1.1.2003 ble definisjon endret til også å trekke inn besteforeldrenes fødeland.",
        "nn": "Fra og med 1.1.2003 ble definisjon endret til også å trekke inn besteforeldrenes fødeland.",
        "en": "As of 1 January 2003, the definition was changed to also include the grandparents' country of birth.",
    },
    "related_variable_definition_uris": ["https://example.com/"],
    "contact": {
        "title": {
            "en": "Division for population statistics",
            "nb": "Seksjon for befolkningsstatistikk",
            "nn": "Seksjon for befolkningsstatistikk",
        },
        "email": "s320@ssb.no",
    },
}


@pytest.fixture
def get_norwegian_descriptions_from_file():
    """Return dict representation of model field descriptions."""
    return load_descriptions(config.get_descriptions_path())


@pytest.fixture
def set_workspace_not_dir(tmp_path: Path):
    file_path = tmp_path / "funnyfiles.txt"
    file_path.write_text("This is a text file.")
    return file_path<|MERGE_RESOLUTION|>--- conflicted
+++ resolved
@@ -291,23 +291,6 @@
 
 
 @pytest.fixture
-<<<<<<< HEAD
-def work_folder_saved_variable_2(
-    set_temp_workspace: Path,
-    sample_variable_definition: VariableDefinition,
-):
-    """Fixture that ensures a work folder exists for template with saved variable definition values."""
-    base_path = set_temp_workspace
-    file_name = create_template_yaml(
-        sample_variable_definition,
-        custom_directory=base_path,
-    )
-    return base_path / file_name
-
-
-@pytest.fixture
-=======
->>>>>>> 03b51a59
 def _delete_workspace_dir_env_var(set_temp_workspace):  # noqa: ARG001
     original_workspace_dir = os.environ.get("WORKSPACE_DIR")
 
