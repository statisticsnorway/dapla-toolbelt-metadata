import os
from collections.abc import Generator
from datetime import date
from pathlib import Path

import pytest

from dapla_metadata.variable_definitions._client import VardefClient
from dapla_metadata.variable_definitions.complete_patch_output import DEFAULT_TEMPLATE
from dapla_metadata.variable_definitions.config import get_descriptions_path
from dapla_metadata.variable_definitions.generated import vardef_client
from dapla_metadata.variable_definitions.generated.vardef_client.api_client import (
    ApiClient,
)
from dapla_metadata.variable_definitions.generated.vardef_client.configuration import (
    Configuration,
)
from dapla_metadata.variable_definitions.generated.vardef_client.models.contact import (
    Contact,
)
from dapla_metadata.variable_definitions.generated.vardef_client.models.draft import (
    Draft,
)
from dapla_metadata.variable_definitions.generated.vardef_client.models.language_string_type import (
    LanguageStringType,
)
from dapla_metadata.variable_definitions.generated.vardef_client.models.owner import (
    Owner,
)
from dapla_metadata.variable_definitions.generated.vardef_client.models.patch import (
    Patch,
)
from dapla_metadata.variable_definitions.generated.vardef_client.models.update_draft import (
    UpdateDraft,
)
from dapla_metadata.variable_definitions.generated.vardef_client.models.validity_period import (
    ValidityPeriod,
)
from dapla_metadata.variable_definitions.generated.vardef_client.models.variable_status import (
    VariableStatus,
)
from dapla_metadata.variable_definitions.utils.descriptions import load_descriptions
from dapla_metadata.variable_definitions.utils.variable_definition_files import (
    create_template_yaml,
)
from dapla_metadata.variable_definitions.variable_definition import CompletePatchOutput
from dapla_metadata.variable_definitions.variable_definition import VariableDefinition
from tests.utils.constants import DAPLA_GROUP_CONTEXT
from tests.utils.constants import VARDEF_EXAMPLE_ACTIVE_GROUP
from tests.utils.constants import VARDEF_EXAMPLE_DEFINITION_ID
from tests.utils.constants import VARDEF_EXAMPLE_INVALID_ID
from tests.utils.microcks_testcontainer import MicrocksContainer
from tests.variable_definitions.constants import OPENAPI_DIR


@pytest.fixture(autouse=True)
def _set_dapla_group_context(
    monkeypatch: pytest.MonkeyPatch,
):
    monkeypatch.setenv(DAPLA_GROUP_CONTEXT, VARDEF_EXAMPLE_ACTIVE_GROUP)


@pytest.fixture(scope="session")
def client_configuration(vardef_mock_service) -> Configuration:
    return vardef_client.Configuration(
        host=vardef_mock_service.get_mock_url(),
        access_token="test_dummy",  # noqa: S106
    )


@pytest.fixture(autouse=True, scope="session")
def _configure_vardef_client(client_configuration):
    VardefClient.set_config(client_configuration)


@pytest.fixture(autouse=True)
def set_temp_workspace(tmp_path: Path):
    """Fixture which set env WORKSPACE_DIR to tmp path/work."""
    workspace_dir = tmp_path / "work"
    workspace_dir.mkdir(parents=True, exist_ok=True)
    os.environ["WORKSPACE_DIR"] = str(workspace_dir)
    return workspace_dir


@pytest.fixture
def api_client(client_configuration) -> Generator[ApiClient]:
    with vardef_client.ApiClient(client_configuration) as api_client:
        yield api_client


@pytest.fixture
def language_string_type() -> LanguageStringType:
    return LanguageStringType(nb="test", nn="test", en="test")


@pytest.fixture
def contact(language_string_type) -> Contact:
    return Contact(title=language_string_type, email="me@example.com")


@pytest.fixture
def owner() -> Owner:
    return Owner(team="my_team", groups=["my_team_developers"])


@pytest.fixture
def draft(language_string_type, contact) -> Draft:
    return Draft(
        name=language_string_type,
        short_name="test",
        definition=language_string_type,
        classification_reference="91",
        unit_types=["01"],
        subject_fields=["a", "b"],
        contains_special_categories_of_personal_data=True,
        measurement_type="test",
        valid_from=date(2024, 11, 1),
        external_reference_uri="http://www.example.com",
        comment=language_string_type,
        related_variable_definition_uris=["http://www.example.com"],
        contact=contact,
    )


def sample_variable_definition() -> VariableDefinition:
    return VariableDefinition(
        id=VARDEF_EXAMPLE_DEFINITION_ID,
        patch_id=1,
        name=LanguageStringType(nb="test", nn="test", en="test"),
        short_name="var_test",
        definition=LanguageStringType(nb="test", nn="test", en="test"),
        classification_reference="91",
        unit_types=["01"],
        subject_fields=["a", "b"],
        contains_special_categories_of_personal_data=True,
        variable_status=VariableStatus.PUBLISHED_EXTERNAL,
        measurement_type="test",
        valid_from=date(2024, 11, 1),
        valid_until=None,
        external_reference_uri="http://www.example.com",
        comment=LanguageStringType(nb="test", nn="test", en="test"),
        related_variable_definition_uris=["http://www.example.com"],
        contact=Contact(
            title=LanguageStringType(nb="test", nn="test", en="test"),
            email="me@example.com",
        ),
        owner=Owner(team="my_team", groups=["my_team_developers"]),
        created_at=date(2024, 11, 1),
        created_by="ano@ssb.no",
        last_updated_at=date(2024, 11, 1),
        last_updated_by="ano@ssb.no",
    )


def unknown_variable_definition() -> VariableDefinition:
    unknown = sample_variable_definition()
    unknown.id = VARDEF_EXAMPLE_INVALID_ID
    return unknown


@pytest.fixture
def variable_definition() -> VariableDefinition:
    return sample_variable_definition()


@pytest.fixture
def update_draft(language_string_type, contact, owner) -> UpdateDraft:
    return UpdateDraft(
        name=language_string_type,
        short_name="test",
        definition=language_string_type,
        classification_reference="91",
        unit_types=["a", "b"],
        subject_fields=["a", "b"],
        contains_special_categories_of_personal_data=True,
        variable_status=VariableStatus.PUBLISHED_EXTERNAL,
        measurement_type="test",
        valid_from=date(2024, 11, 1),
        external_reference_uri="http://www.example.com",
        comment=language_string_type,
        related_variable_definition_uris=["http://www.example.com"],
        contact=contact,
        owner=owner,
    )


@pytest.fixture
def validity_period(language_string_type, contact) -> ValidityPeriod:
    return ValidityPeriod(
        name=language_string_type,
        definition=language_string_type,
        classification_reference="91",
        unit_types=["a", "b"],
        subject_fields=["a", "b"],
        contains_special_categories_of_personal_data=True,
        variable_status=VariableStatus.PUBLISHED_EXTERNAL,
        measurement_type="test",
        valid_from=date(2024, 11, 1),
        external_reference_uri="http://www.example.com",
        comment=language_string_type,
        related_variable_definition_uris=["http://www.example.com"],
        contact=contact,
    )


@pytest.fixture
def patch(language_string_type, contact, owner) -> Patch:
    return Patch(
        name=language_string_type,
        definition=language_string_type,
        classification_reference="91",
        unit_types=["a", "b"],
        subject_fields=["a", "b"],
        contains_special_categories_of_personal_data=True,
        variable_status=VariableStatus.PUBLISHED_EXTERNAL,
        measurement_type="test",
        external_reference_uri="http://www.example.com",
        comment=language_string_type,
        related_variable_definition_uris=["http://www.example.com"],
        contact=contact,
        owner=owner,
    )


@pytest.fixture(scope="session")
def vardef_mock_service():
    with MicrocksContainer() as container:
        container.upload_primary_artifact(
            str(OPENAPI_DIR / "variable-definitions-internal.yml"),
        )
        yield container


def sample_complete_patch_output() -> CompletePatchOutput:
    return CompletePatchOutput(
        id=VARDEF_EXAMPLE_DEFINITION_ID,
        patch_id=1,
        name=LanguageStringType(nb="test", nn="test", en="test"),
        short_name="var_test",
        definition=LanguageStringType(nb="test", nn="test", en="test"),
        classification_reference="91",
        unit_types=["01"],
        subject_fields=["a", "b"],
        contains_special_categories_of_personal_data=True,
        variable_status=VariableStatus.PUBLISHED_INTERNAL,
        measurement_type="test",
        valid_from=date(2024, 11, 1),
        valid_until=None,
        external_reference_uri="http://www.example.com",
        comment=LanguageStringType(nb="test", nn="test", en="test"),
        related_variable_definition_uris=["http://www.example.com"],
        contact=Contact(
            title=LanguageStringType(nb="test", nn="test", en="test"),
            email="me@example.com",
        ),
        owner=Owner(team="my_team", groups=["my_team_developers"]),
        created_at=date(2024, 11, 1),
        created_by="ano@ssb.no",
        last_updated_at=date(2024, 11, 1),
        last_updated_by="ano@ssb.no",
    )


@pytest.fixture
def complete_patch_output() -> CompletePatchOutput:
    return sample_complete_patch_output()


def _clean_up_after_test(target_path: Path, base_path: Path):
    if target_path.exists():
        target_path.unlink()
    if base_path.exists():
        base_path.rmdir()


@pytest.fixture
def set_temp_workspace_invalid(tmp_path: Path, _delete_workspace_dir_env_var):
    """Fixture which set env WORKSPACE_DIR to tmp path/work."""
    workspace_dir = tmp_path / "statistics"
    workspace_dir.mkdir(parents=True, exist_ok=True)
    return workspace_dir


@pytest.fixture
def work_folder_defaults(set_temp_workspace: Path):
    """Fixture that ensures a work folder exists for template with default values."""
    base_path = set_temp_workspace
    file_name = create_template_yaml(
        DEFAULT_TEMPLATE,
        custom_directory=base_path,
    )

    target_path = base_path / file_name

    yield target_path

    _clean_up_after_test(target_path, base_path)


@pytest.fixture
def work_folder_complete_patch_output(set_temp_workspace: Path):
    """Fixture that ensures a work folder exists for template with saved variable definition values."""
    base_path = set_temp_workspace
    file_name = create_template_yaml(
        sample_complete_patch_output(),
        custom_directory=base_path,
    )
    target_path = base_path / file_name
    yield target_path

    _clean_up_after_test(target_path, base_path)


@pytest.fixture
<<<<<<< HEAD
def _delete_workspace_dir():
=======
def work_folder_saved_variable_2(
    set_temp_workspace: Path,
    sample_variable_definition: VariableDefinition,
):
    """Fixture that ensures a work folder exists for template with saved variable definition values."""
    base_path = set_temp_workspace
    file_name = create_template_yaml(
        sample_variable_definition,
        custom_directory=base_path,
    )
    target_path = base_path / file_name
    yield target_path

    _clean_up_after_test(target_path, base_path)


@pytest.fixture
def _delete_workspace_dir_env_var(set_temp_workspace):  # noqa: ARG001
>>>>>>> a27effbe
    original_workspace_dir = os.environ.get("WORKSPACE_DIR")

    if "WORKSPACE_DIR" in os.environ:
        del os.environ["WORKSPACE_DIR"]

    yield

    if original_workspace_dir is not None:
        os.environ["WORKSPACE_DIR"] = original_workspace_dir
    else:
        pass


@pytest.fixture
def work_folder_variable_definition(set_temp_workspace: Path):
    """Fixture that ensures a work folder exists for template with saved variable definition values."""
    base_path = set_temp_workspace
    file_name = create_template_yaml(
        sample_variable_definition(),
        custom_directory=base_path,
    )
    target_path = base_path / file_name
    yield target_path

    _clean_up_after_test(target_path, base_path)


VARIABLE_DEFINITION_DICT = {
    "name": {
        "en": "Country Background",
        "nb": "Landbakgrunn",
        "nn": "Landbakgrunn",
    },
    "short_name": "new_short_name1",
    "definition": {
        "en": "Country background is the person's own, the mother's or possibly the father's country of birth. Persons without an immigrant background always have Norway as country background. In cases where the parents have different countries of birth the mother's country of birth is chosen. If neither the person nor the parents are born abroad, country background is chosen from the first person born abroad in the order mother's mother, mother's father, father's mother, father's father.",
        "nb": "For personer født i utlandet, er dette (med noen få unntak) eget fødeland. For personer født i Norge er det foreldrenes fødeland. I de tilfeller der foreldrene har ulikt fødeland, er det morens fødeland som blir valgt. Hvis ikke personen selv eller noen av foreldrene er utenlandsfødt, hentes landbakgrunn fra de første utenlandsfødte en treffer på i rekkefølgen mormor, morfar, farmor eller farfar.",
        "nn": "For personar fødd i utlandet, er dette (med nokre få unntak) eige fødeland. For personar fødd i Noreg er det fødelandet til foreldra. I dei tilfella der foreldra har ulikt fødeland, er det fødelandet til mora som blir valt. Viss ikkje personen sjølv eller nokon av foreldra er utenlandsfødt, blir henta landsbakgrunn frå dei første utenlandsfødte ein treffar på i rekkjefølgja mormor, morfar, farmor eller farfar.",
    },
    "classification_reference": "91",
    "unit_types": ["01", "02"],
    "subject_fields": ["he04"],
    "contains_special_categories_of_personal_data": True,
    "measurement_type": None,
    "valid_from": "2003-01-01",
    "external_reference_uri": "https://www.ssb.no/a/metadata/conceptvariable/vardok/1919/nb",
    "comment": {
        "nb": "Fra og med 1.1.2003 ble definisjon endret til også å trekke inn besteforeldrenes fødeland.",
        "nn": "Fra og med 1.1.2003 ble definisjon endret til også å trekke inn besteforeldrenes fødeland.",
        "en": "As of 1 January 2003, the definition was changed to also include the grandparents' country of birth.",
    },
    "related_variable_definition_uris": ["https://example.com/"],
    "contact": {
        "title": {
            "en": "Division for population statistics",
            "nb": "Seksjon for befolkningsstatistikk",
            "nn": "Seksjon for befolkningsstatistikk",
        },
        "email": "s320@ssb.no",
    },
}


@pytest.fixture
def get_norwegian_descriptions_from_file():
    """Return dict representation of model field descriptions."""
    return load_descriptions(get_descriptions_path())<|MERGE_RESOLUTION|>--- conflicted
+++ resolved
@@ -312,28 +312,7 @@
 
 
 @pytest.fixture
-<<<<<<< HEAD
-def _delete_workspace_dir():
-=======
-def work_folder_saved_variable_2(
-    set_temp_workspace: Path,
-    sample_variable_definition: VariableDefinition,
-):
-    """Fixture that ensures a work folder exists for template with saved variable definition values."""
-    base_path = set_temp_workspace
-    file_name = create_template_yaml(
-        sample_variable_definition,
-        custom_directory=base_path,
-    )
-    target_path = base_path / file_name
-    yield target_path
-
-    _clean_up_after_test(target_path, base_path)
-
-
-@pytest.fixture
 def _delete_workspace_dir_env_var(set_temp_workspace):  # noqa: ARG001
->>>>>>> a27effbe
     original_workspace_dir = os.environ.get("WORKSPACE_DIR")
 
     if "WORKSPACE_DIR" in os.environ:
