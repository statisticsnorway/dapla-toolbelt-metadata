import os
from collections.abc import Generator
from datetime import date
from pathlib import Path

import pytest

from dapla_metadata.variable_definitions.config import get_descriptions_path
from dapla_metadata.variable_definitions.generated import vardef_client
from dapla_metadata.variable_definitions.generated.vardef_client.api_client import (
    ApiClient,
)
from dapla_metadata.variable_definitions.generated.vardef_client.configuration import (
    Configuration,
)
from dapla_metadata.variable_definitions.generated.vardef_client.models.contact import (
    Contact,
)
from dapla_metadata.variable_definitions.generated.vardef_client.models.draft import (
    Draft,
)
from dapla_metadata.variable_definitions.generated.vardef_client.models.language_string_type import (
    LanguageStringType,
)
from dapla_metadata.variable_definitions.generated.vardef_client.models.owner import (
    Owner,
)
from dapla_metadata.variable_definitions.generated.vardef_client.models.patch import (
    Patch,
)
from dapla_metadata.variable_definitions.generated.vardef_client.models.update_draft import (
    UpdateDraft,
)
from dapla_metadata.variable_definitions.generated.vardef_client.models.validity_period import (
    ValidityPeriod,
)
from dapla_metadata.variable_definitions.generated.vardef_client.models.variable_status import (
    VariableStatus,
)
from dapla_metadata.variable_definitions.utils.constants import DEFAULT_TEMPLATE
<<<<<<< HEAD
from dapla_metadata.variable_definitions.utils.descriptions import load_descriptions
from dapla_metadata.variable_definitions.utils.variable_definitions_files import (
=======
from dapla_metadata.variable_definitions.utils.variable_definition_files import (
>>>>>>> 4f4ae642
    create_template_yaml,
)
from dapla_metadata.variable_definitions.variable_definition import CompletePatchOutput
from dapla_metadata.variable_definitions.variable_definition import VariableDefinition
from tests.utils.constants import VARDEF_EXAMPLE_DEFINITION_ID
from tests.utils.constants import VARDEF_EXAMPLE_INVALID_ID
from tests.utils.microcks_testcontainer import MicrocksContainer


@pytest.fixture
def client_configuration(vardef_mock_service) -> Configuration:
    return vardef_client.Configuration(
        host=vardef_mock_service.get_mock_url(),
        access_token="test_dummy",  # noqa: S106
    )


@pytest.fixture
def api_client(client_configuration) -> Generator[ApiClient]:
    with vardef_client.ApiClient(client_configuration) as api_client:
        yield api_client


@pytest.fixture
def language_string_type() -> LanguageStringType:
    return LanguageStringType(nb="test", nn="test", en="test")


@pytest.fixture
def contact(language_string_type) -> Contact:
    return Contact(title=language_string_type, email="me@example.com")


@pytest.fixture
def owner() -> Owner:
    return Owner(team="my_team", groups=["my_team_developers"])


@pytest.fixture
def draft(language_string_type, contact) -> Draft:
    return Draft(
        name=language_string_type,
        short_name="test",
        definition=language_string_type,
        classification_reference="91",
        unit_types=["01"],
        subject_fields=["a", "b"],
        contains_special_categories_of_personal_data=True,
        measurement_type="test",
        valid_from=date(2024, 11, 1),
        external_reference_uri="http://www.example.com",
        comment=language_string_type,
        related_variable_definition_uris=["http://www.example.com"],
        contact=contact,
    )


def sample_variable_definition() -> VariableDefinition:
    return VariableDefinition(
        id=VARDEF_EXAMPLE_DEFINITION_ID,
        patch_id=1,
        name=LanguageStringType(nb="test", nn="test", en="test"),
        short_name="var_test",
        definition=LanguageStringType(nb="test", nn="test", en="test"),
        classification_reference="91",
        unit_types=["01"],
        subject_fields=["a", "b"],
        contains_special_categories_of_personal_data=True,
        variable_status=VariableStatus.PUBLISHED_EXTERNAL,
        measurement_type="test",
        valid_from=date(2024, 11, 1),
        valid_until=None,
        external_reference_uri="http://www.example.com",
        comment=LanguageStringType(nb="test", nn="test", en="test"),
        related_variable_definition_uris=["http://www.example.com"],
        contact=Contact(
            title=LanguageStringType(nb="test", nn="test", en="test"),
            email="me@example.com",
        ),
        owner=Owner(team="my_team", groups=["my_team_developers"]),
        created_at=date(2024, 11, 1),
        created_by="ano@ssb.no",
        last_updated_at=date(2024, 11, 1),
        last_updated_by="ano@ssb.no",
    )


def unknown_variable_definition() -> VariableDefinition:
    unknown = sample_variable_definition()
    unknown.id = VARDEF_EXAMPLE_INVALID_ID
    return unknown


@pytest.fixture
def variable_definition() -> VariableDefinition:
    return sample_variable_definition()


@pytest.fixture
def update_draft(language_string_type, contact, owner) -> UpdateDraft:
    return UpdateDraft(
        name=language_string_type,
        short_name="test",
        definition=language_string_type,
        classification_reference="91",
        unit_types=["a", "b"],
        subject_fields=["a", "b"],
        contains_special_categories_of_personal_data=True,
        variable_status=VariableStatus.PUBLISHED_EXTERNAL,
        measurement_type="test",
        valid_from=date(2024, 11, 1),
        external_reference_uri="http://www.example.com",
        comment=language_string_type,
        related_variable_definition_uris=["http://www.example.com"],
        contact=contact,
        owner=owner,
    )


@pytest.fixture
def validity_period(language_string_type, contact) -> ValidityPeriod:
    return ValidityPeriod(
        name=language_string_type,
        definition=language_string_type,
        classification_reference="91",
        unit_types=["a", "b"],
        subject_fields=["a", "b"],
        contains_special_categories_of_personal_data=True,
        variable_status=VariableStatus.PUBLISHED_EXTERNAL,
        measurement_type="test",
        valid_from=date(2024, 11, 1),
        external_reference_uri="http://www.example.com",
        comment=language_string_type,
        related_variable_definition_uris=["http://www.example.com"],
        contact=contact,
    )


@pytest.fixture
def patch(language_string_type, contact, owner) -> Patch:
    return Patch(
        name=language_string_type,
        definition=language_string_type,
        classification_reference="91",
        unit_types=["a", "b"],
        subject_fields=["a", "b"],
        contains_special_categories_of_personal_data=True,
        variable_status=VariableStatus.PUBLISHED_EXTERNAL,
        measurement_type="test",
        external_reference_uri="http://www.example.com",
        comment=language_string_type,
        related_variable_definition_uris=["http://www.example.com"],
        contact=contact,
        owner=owner,
    )


@pytest.fixture(scope="session")
def vardef_mock_service(
    openapi_definition: str = "tests/variable_definitions/resources/variable-definitions-0.1.yml",
):
    with MicrocksContainer() as container:
        container.upload_primary_artifact(openapi_definition)
        yield container


def sample_complete_patch_output() -> CompletePatchOutput:
    return CompletePatchOutput(
        id=VARDEF_EXAMPLE_DEFINITION_ID,
        patch_id=1,
        name=LanguageStringType(nb="test", nn="test", en="test"),
        short_name="var_test",
        definition=LanguageStringType(nb="test", nn="test", en="test"),
        classification_reference="91",
        unit_types=["01"],
        subject_fields=["a", "b"],
        contains_special_categories_of_personal_data=True,
        variable_status=VariableStatus.PUBLISHED_INTERNAL,
        measurement_type="test",
        valid_from=date(2024, 11, 1),
        valid_until=None,
        external_reference_uri="http://www.example.com",
        comment=LanguageStringType(nb="test", nn="test", en="test"),
        related_variable_definition_uris=["http://www.example.com"],
        contact=Contact(
            title=LanguageStringType(nb="test", nn="test", en="test"),
            email="me@example.com",
        ),
        owner=Owner(team="my_team", groups=["my_team_developers"]),
        created_at=date(2024, 11, 1),
        created_by="ano@ssb.no",
        last_updated_at=date(2024, 11, 1),
        last_updated_by="ano@ssb.no",
    )


@pytest.fixture
def complete_patch_output() -> CompletePatchOutput:
    return sample_complete_patch_output()


def _clean_up_after_test(target_path: Path, base_path: Path):
    if target_path.exists():
        target_path.unlink()
    if base_path.exists():
        base_path.rmdir()


@pytest.fixture
def set_temp_workspace(tmp_path: Path):
    """Fixture which set env WORKSPACE_DIR to tmp path/work."""
    workspace_dir = tmp_path / "work"
    workspace_dir.mkdir(parents=True, exist_ok=True)
    os.environ["WORKSPACE_DIR"] = str(workspace_dir)
    return workspace_dir


@pytest.fixture
def set_env_work_dir(tmp_path: Path):
    """Fixture which set env WORKSPACE_DIR to tmp path/work."""
    workspace_dir = tmp_path / "work"
    os.environ["WORKSPACE_DIR"] = str(workspace_dir)
    return workspace_dir


@pytest.fixture
def set_temp_workspace_invalid(tmp_path: Path, _delete_workspace_dir):
    """Fixture which set env WORKSPACE_DIR to tmp path/work."""
    workspace_dir = tmp_path / "statistics"
    workspace_dir.mkdir(parents=True, exist_ok=True)
    return workspace_dir


@pytest.fixture
def work_folder_defaults(set_temp_workspace: Path):
    """Fixture that ensures a work folder exists for template with default values."""
    base_path = set_temp_workspace
    file_name = create_template_yaml(
        DEFAULT_TEMPLATE,
        custom_directory=base_path,
    )

    target_path = base_path / file_name

    yield target_path

    _clean_up_after_test(target_path, base_path)


@pytest.fixture
def work_folder_saved_variable(set_temp_workspace: Path):
    """Fixture that ensures a work folder exists for template with saved variable definition values."""
    base_path = set_temp_workspace
    file_name = create_template_yaml(
        sample_complete_patch_output(),
        custom_directory=base_path,
    )
    target_path = base_path / file_name
    yield target_path

    _clean_up_after_test(target_path, base_path)


@pytest.fixture
def work_folder_saved_variable_2(
    set_temp_workspace: Path,
    sample_variable_definition: VariableDefinition,
):
    """Fixture that ensures a work folder exists for template with saved variable definition values."""
    base_path = set_temp_workspace
    file_name = create_template_yaml(
        sample_variable_definition,
        custom_directory=base_path,
    )
    target_path = base_path / file_name
    yield target_path

    _clean_up_after_test(target_path, base_path)


@pytest.fixture
def _delete_workspace_dir():
    original_workspace_dir = os.environ.get("WORKSPACE_DIR")

    if "WORKSPACE_DIR" in os.environ:
        del os.environ["WORKSPACE_DIR"]

    yield

    if original_workspace_dir is not None:
        os.environ["WORKSPACE_DIR"] = original_workspace_dir
    else:
        pass


@pytest.fixture
<<<<<<< HEAD
def get_norwegian_descriptions_from_file():
    """Return dict representation of model field descriptions."""
    return load_descriptions(get_descriptions_path())
=======
def work_folder_variable_definition(set_temp_workspace: Path):
    """Fixture that ensures a work folder exists for template with saved variable definition values."""
    base_path = set_temp_workspace
    file_name = create_template_yaml(
        sample_variable_definition(),
        custom_directory=base_path,
    )
    target_path = base_path / file_name
    yield target_path

    _clean_up_after_test(target_path, base_path)


def get_variable_definition_as_dict():
    return {
        "name": {
            "en": "Country Background",
            "nb": "Landbakgrunn",
            "nn": "Landbakgrunn",
        },
        "short_name": "new_short_name1",
        "definition": {
            "en": "Country background is the person's own, the mother's or possibly the father's country of birth. Persons without an immigrant background always have Norway as country background. In cases where the parents have different countries of birth the mother's country of birth is chosen. If neither the person nor the parents are born abroad, country background is chosen from the first person born abroad in the order mother's mother, mother's father, father's mother, father's father.",
            "nb": "For personer født i utlandet, er dette (med noen få unntak) eget fødeland. For personer født i Norge er det foreldrenes fødeland. I de tilfeller der foreldrene har ulikt fødeland, er det morens fødeland som blir valgt. Hvis ikke personen selv eller noen av foreldrene er utenlandsfødt, hentes landbakgrunn fra de første utenlandsfødte en treffer på i rekkefølgen mormor, morfar, farmor eller farfar.",
            "nn": "For personar fødd i utlandet, er dette (med nokre få unntak) eige fødeland. For personar fødd i Noreg er det fødelandet til foreldra. I dei tilfella der foreldra har ulikt fødeland, er det fødelandet til mora som blir valt. Viss ikkje personen sjølv eller nokon av foreldra er utenlandsfødt, blir henta landsbakgrunn frå dei første utenlandsfødte ein treffar på i rekkjefølgja mormor, morfar, farmor eller farfar.",
        },
        "classification_reference": "91",
        "unit_types": ["01", "02"],
        "subject_fields": ["he04"],
        "contains_special_categories_of_personal_data": True,
        "measurement_type": None,
        "valid_from": "2003-01-01",
        "external_reference_uri": "https://www.ssb.no/a/metadata/conceptvariable/vardok/1919/nb",
        "comment": {
            "nb": "Fra og med 1.1.2003 ble definisjon endret til også å trekke inn besteforeldrenes fødeland.",
            "nn": "Fra og med 1.1.2003 ble definisjon endret til også å trekke inn besteforeldrenes fødeland.",
            "en": "As of 1 January 2003, the definition was changed to also include the grandparents' country of birth.",
        },
        "related_variable_definition_uris": ["https://example.com/"],
        "contact": {
            "title": {
                "en": "Division for population statistics",
                "nb": "Seksjon for befolkningsstatistikk",
                "nn": "Seksjon for befolkningsstatistikk",
            },
            "email": "s320@ssb.no",
        },
    }
>>>>>>> 4f4ae642
<|MERGE_RESOLUTION|>--- conflicted
+++ resolved
@@ -38,12 +38,8 @@
     VariableStatus,
 )
 from dapla_metadata.variable_definitions.utils.constants import DEFAULT_TEMPLATE
-<<<<<<< HEAD
 from dapla_metadata.variable_definitions.utils.descriptions import load_descriptions
-from dapla_metadata.variable_definitions.utils.variable_definitions_files import (
-=======
 from dapla_metadata.variable_definitions.utils.variable_definition_files import (
->>>>>>> 4f4ae642
     create_template_yaml,
 )
 from dapla_metadata.variable_definitions.variable_definition import CompletePatchOutput
@@ -340,11 +336,6 @@
 
 
 @pytest.fixture
-<<<<<<< HEAD
-def get_norwegian_descriptions_from_file():
-    """Return dict representation of model field descriptions."""
-    return load_descriptions(get_descriptions_path())
-=======
 def work_folder_variable_definition(set_temp_workspace: Path):
     """Fixture that ensures a work folder exists for template with saved variable definition values."""
     base_path = set_temp_workspace
@@ -358,39 +349,43 @@
     _clean_up_after_test(target_path, base_path)
 
 
-def get_variable_definition_as_dict():
-    return {
-        "name": {
-            "en": "Country Background",
-            "nb": "Landbakgrunn",
-            "nn": "Landbakgrunn",
+VARIABLE_DEFINITION_DICT = {
+    "name": {
+        "en": "Country Background",
+        "nb": "Landbakgrunn",
+        "nn": "Landbakgrunn",
+    },
+    "short_name": "new_short_name1",
+    "definition": {
+        "en": "Country background is the person's own, the mother's or possibly the father's country of birth. Persons without an immigrant background always have Norway as country background. In cases where the parents have different countries of birth the mother's country of birth is chosen. If neither the person nor the parents are born abroad, country background is chosen from the first person born abroad in the order mother's mother, mother's father, father's mother, father's father.",
+        "nb": "For personer født i utlandet, er dette (med noen få unntak) eget fødeland. For personer født i Norge er det foreldrenes fødeland. I de tilfeller der foreldrene har ulikt fødeland, er det morens fødeland som blir valgt. Hvis ikke personen selv eller noen av foreldrene er utenlandsfødt, hentes landbakgrunn fra de første utenlandsfødte en treffer på i rekkefølgen mormor, morfar, farmor eller farfar.",
+        "nn": "For personar fødd i utlandet, er dette (med nokre få unntak) eige fødeland. For personar fødd i Noreg er det fødelandet til foreldra. I dei tilfella der foreldra har ulikt fødeland, er det fødelandet til mora som blir valt. Viss ikkje personen sjølv eller nokon av foreldra er utenlandsfødt, blir henta landsbakgrunn frå dei første utenlandsfødte ein treffar på i rekkjefølgja mormor, morfar, farmor eller farfar.",
+    },
+    "classification_reference": "91",
+    "unit_types": ["01", "02"],
+    "subject_fields": ["he04"],
+    "contains_special_categories_of_personal_data": True,
+    "measurement_type": None,
+    "valid_from": "2003-01-01",
+    "external_reference_uri": "https://www.ssb.no/a/metadata/conceptvariable/vardok/1919/nb",
+    "comment": {
+        "nb": "Fra og med 1.1.2003 ble definisjon endret til også å trekke inn besteforeldrenes fødeland.",
+        "nn": "Fra og med 1.1.2003 ble definisjon endret til også å trekke inn besteforeldrenes fødeland.",
+        "en": "As of 1 January 2003, the definition was changed to also include the grandparents' country of birth.",
+    },
+    "related_variable_definition_uris": ["https://example.com/"],
+    "contact": {
+        "title": {
+            "en": "Division for population statistics",
+            "nb": "Seksjon for befolkningsstatistikk",
+            "nn": "Seksjon for befolkningsstatistikk",
         },
-        "short_name": "new_short_name1",
-        "definition": {
-            "en": "Country background is the person's own, the mother's or possibly the father's country of birth. Persons without an immigrant background always have Norway as country background. In cases where the parents have different countries of birth the mother's country of birth is chosen. If neither the person nor the parents are born abroad, country background is chosen from the first person born abroad in the order mother's mother, mother's father, father's mother, father's father.",
-            "nb": "For personer født i utlandet, er dette (med noen få unntak) eget fødeland. For personer født i Norge er det foreldrenes fødeland. I de tilfeller der foreldrene har ulikt fødeland, er det morens fødeland som blir valgt. Hvis ikke personen selv eller noen av foreldrene er utenlandsfødt, hentes landbakgrunn fra de første utenlandsfødte en treffer på i rekkefølgen mormor, morfar, farmor eller farfar.",
-            "nn": "For personar fødd i utlandet, er dette (med nokre få unntak) eige fødeland. For personar fødd i Noreg er det fødelandet til foreldra. I dei tilfella der foreldra har ulikt fødeland, er det fødelandet til mora som blir valt. Viss ikkje personen sjølv eller nokon av foreldra er utenlandsfødt, blir henta landsbakgrunn frå dei første utenlandsfødte ein treffar på i rekkjefølgja mormor, morfar, farmor eller farfar.",
-        },
-        "classification_reference": "91",
-        "unit_types": ["01", "02"],
-        "subject_fields": ["he04"],
-        "contains_special_categories_of_personal_data": True,
-        "measurement_type": None,
-        "valid_from": "2003-01-01",
-        "external_reference_uri": "https://www.ssb.no/a/metadata/conceptvariable/vardok/1919/nb",
-        "comment": {
-            "nb": "Fra og med 1.1.2003 ble definisjon endret til også å trekke inn besteforeldrenes fødeland.",
-            "nn": "Fra og med 1.1.2003 ble definisjon endret til også å trekke inn besteforeldrenes fødeland.",
-            "en": "As of 1 January 2003, the definition was changed to also include the grandparents' country of birth.",
-        },
-        "related_variable_definition_uris": ["https://example.com/"],
-        "contact": {
-            "title": {
-                "en": "Division for population statistics",
-                "nb": "Seksjon for befolkningsstatistikk",
-                "nn": "Seksjon for befolkningsstatistikk",
-            },
-            "email": "s320@ssb.no",
-        },
-    }
->>>>>>> 4f4ae642
+        "email": "s320@ssb.no",
+    },
+}
+
+
+@pytest.fixture
+def get_norwegian_descriptions_from_file():
+    """Return dict representation of model field descriptions."""
+    return load_descriptions(get_descriptions_path())