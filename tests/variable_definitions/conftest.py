import os
from collections.abc import Generator
from datetime import date
from pathlib import Path

import pytest

<<<<<<< HEAD
from dapla_metadata.variable_definitions import config
=======
from dapla_metadata.variable_definitions._client import VardefClient
from dapla_metadata.variable_definitions.complete_patch_output import DEFAULT_TEMPLATE
from dapla_metadata.variable_definitions.config import get_descriptions_path
>>>>>>> 3eba35fb
from dapla_metadata.variable_definitions.generated import vardef_client
from dapla_metadata.variable_definitions.generated.vardef_client.api_client import (
    ApiClient,
)
from dapla_metadata.variable_definitions.generated.vardef_client.configuration import (
    Configuration,
)
from dapla_metadata.variable_definitions.generated.vardef_client.models.contact import (
    Contact,
)
from dapla_metadata.variable_definitions.generated.vardef_client.models.draft import (
    Draft,
)
from dapla_metadata.variable_definitions.generated.vardef_client.models.language_string_type import (
    LanguageStringType,
)
from dapla_metadata.variable_definitions.generated.vardef_client.models.owner import (
    Owner,
)
from dapla_metadata.variable_definitions.generated.vardef_client.models.patch import (
    Patch,
)
from dapla_metadata.variable_definitions.generated.vardef_client.models.update_draft import (
    UpdateDraft,
)
from dapla_metadata.variable_definitions.generated.vardef_client.models.validity_period import (
    ValidityPeriod,
)
from dapla_metadata.variable_definitions.generated.vardef_client.models.variable_status import (
    VariableStatus,
)
from dapla_metadata.variable_definitions.utils.descriptions import load_descriptions
from dapla_metadata.variable_definitions.utils.variable_definition_files import (
    create_template_yaml,
)
from dapla_metadata.variable_definitions.variable_definition import CompletePatchOutput
from dapla_metadata.variable_definitions.variable_definition import VariableDefinition
from tests.utils.constants import DAPLA_GROUP_CONTEXT
from tests.utils.constants import VARDEF_EXAMPLE_ACTIVE_GROUP
from tests.utils.constants import VARDEF_EXAMPLE_DEFINITION_ID
from tests.utils.constants import VARDEF_EXAMPLE_INVALID_ID
from tests.utils.microcks_testcontainer import MicrocksContainer
from tests.variable_definitions.constants import OPENAPI_DIR


@pytest.fixture(autouse=True)
def _set_dapla_group_context(
    monkeypatch: pytest.MonkeyPatch,
):
    monkeypatch.setenv(DAPLA_GROUP_CONTEXT, VARDEF_EXAMPLE_ACTIVE_GROUP)


@pytest.fixture(scope="session")
def client_configuration(vardef_mock_service) -> Configuration:
    return vardef_client.Configuration(
        host=vardef_mock_service.get_mock_url(),
        access_token="test_dummy",  # noqa: S106
    )


@pytest.fixture(autouse=True, scope="session")
def _configure_vardef_client(client_configuration):
    VardefClient.set_config(client_configuration)


@pytest.fixture(autouse=True)
def set_temp_workspace(tmp_path: Path):
    """Fixture which set env WORKSPACE_DIR to tmp path/work."""
    workspace_dir = tmp_path / "work"
    workspace_dir.mkdir(parents=True, exist_ok=True)
    os.environ["WORKSPACE_DIR"] = str(workspace_dir)
    return workspace_dir


@pytest.fixture
def api_client(client_configuration) -> Generator[ApiClient]:
    with vardef_client.ApiClient(client_configuration) as api_client:
        yield api_client


@pytest.fixture
def language_string_type() -> LanguageStringType:
    return LanguageStringType(nb="test", nn="test", en="test")


@pytest.fixture
def contact(language_string_type) -> Contact:
    return Contact(title=language_string_type, email="me@example.com")


@pytest.fixture
def owner() -> Owner:
    return Owner(team="my_team", groups=["my_team_developers"])


@pytest.fixture
def draft(language_string_type, contact) -> Draft:
    return Draft(
        name=language_string_type,
        short_name="test",
        definition=language_string_type,
        classification_reference="91",
        unit_types=["01"],
        subject_fields=["a", "b"],
        contains_special_categories_of_personal_data=True,
        measurement_type="test",
        valid_from=date(2024, 11, 1),
        external_reference_uri="http://www.example.com",
        comment=language_string_type,
        related_variable_definition_uris=["http://www.example.com"],
        contact=contact,
    )


def sample_variable_definition() -> VariableDefinition:
    return VariableDefinition(
        id=VARDEF_EXAMPLE_DEFINITION_ID,
        patch_id=1,
        name=LanguageStringType(nb="test", nn="test", en="test"),
        short_name="var_test",
        definition=LanguageStringType(nb="test", nn="test", en="test"),
        classification_reference="91",
        unit_types=["01"],
        subject_fields=["a", "b"],
        contains_special_categories_of_personal_data=True,
        variable_status=VariableStatus.PUBLISHED_EXTERNAL,
        measurement_type="test",
        valid_from=date(2024, 11, 1),
        valid_until=None,
        external_reference_uri="http://www.example.com",
        comment=LanguageStringType(nb="test", nn="test", en="test"),
        related_variable_definition_uris=["http://www.example.com"],
        contact=Contact(
            title=LanguageStringType(nb="test", nn="test", en="test"),
            email="me@example.com",
        ),
        owner=Owner(team="my_team", groups=["my_team_developers"]),
        created_at=date(2024, 11, 1),
        created_by="ano@ssb.no",
        last_updated_at=date(2024, 11, 1),
        last_updated_by="ano@ssb.no",
    )


def unknown_variable_definition() -> VariableDefinition:
    unknown = sample_variable_definition()
    unknown.id = VARDEF_EXAMPLE_INVALID_ID
    return unknown


@pytest.fixture
def variable_definition() -> VariableDefinition:
    return sample_variable_definition()


@pytest.fixture
def update_draft(language_string_type, contact, owner) -> UpdateDraft:
    return UpdateDraft(
        name=language_string_type,
        short_name="test",
        definition=language_string_type,
        classification_reference="91",
        unit_types=["a", "b"],
        subject_fields=["a", "b"],
        contains_special_categories_of_personal_data=True,
        variable_status=VariableStatus.PUBLISHED_EXTERNAL,
        measurement_type="test",
        valid_from=date(2024, 11, 1),
        external_reference_uri="http://www.example.com",
        comment=language_string_type,
        related_variable_definition_uris=["http://www.example.com"],
        contact=contact,
        owner=owner,
    )


@pytest.fixture
def validity_period(language_string_type, contact) -> ValidityPeriod:
    return ValidityPeriod(
        name=language_string_type,
        definition=language_string_type,
        classification_reference="91",
        unit_types=["a", "b"],
        subject_fields=["a", "b"],
        contains_special_categories_of_personal_data=True,
        variable_status=VariableStatus.PUBLISHED_EXTERNAL,
        measurement_type="test",
        valid_from=date(2024, 11, 1),
        external_reference_uri="http://www.example.com",
        comment=language_string_type,
        related_variable_definition_uris=["http://www.example.com"],
        contact=contact,
    )


@pytest.fixture
def patch(language_string_type, contact, owner) -> Patch:
    return Patch(
        name=language_string_type,
        definition=language_string_type,
        classification_reference="91",
        unit_types=["a", "b"],
        subject_fields=["a", "b"],
        contains_special_categories_of_personal_data=True,
        variable_status=VariableStatus.PUBLISHED_EXTERNAL,
        measurement_type="test",
        external_reference_uri="http://www.example.com",
        comment=language_string_type,
        related_variable_definition_uris=["http://www.example.com"],
        contact=contact,
        owner=owner,
    )


@pytest.fixture(scope="session")
def vardef_mock_service():
    with MicrocksContainer() as container:
        container.upload_primary_artifact(
            str(OPENAPI_DIR / "variable-definitions-internal.yml"),
        )
        yield container


def sample_complete_patch_output() -> CompletePatchOutput:
    return CompletePatchOutput(
        id=VARDEF_EXAMPLE_DEFINITION_ID,
        patch_id=1,
        name=LanguageStringType(nb="test", nn="test", en="test"),
        short_name="var_test",
        definition=LanguageStringType(nb="test", nn="test", en="test"),
        classification_reference="91",
        unit_types=["01"],
        subject_fields=["a", "b"],
        contains_special_categories_of_personal_data=True,
        variable_status=VariableStatus.PUBLISHED_INTERNAL,
        measurement_type="test",
        valid_from=date(2024, 11, 1),
        valid_until=None,
        external_reference_uri="http://www.example.com",
        comment=LanguageStringType(nb="test", nn="test", en="test"),
        related_variable_definition_uris=["http://www.example.com"],
        contact=Contact(
            title=LanguageStringType(nb="test", nn="test", en="test"),
            email="me@example.com",
        ),
        owner=Owner(team="my_team", groups=["my_team_developers"]),
        created_at=date(2024, 11, 1),
        created_by="ano@ssb.no",
        last_updated_at=date(2024, 11, 1),
        last_updated_by="ano@ssb.no",
    )


@pytest.fixture
def complete_patch_output() -> CompletePatchOutput:
    return sample_complete_patch_output()


def _clean_up_after_test(target_path: Path, base_path: Path):
    if target_path.exists():
        target_path.unlink()
    if base_path.exists():
        base_path.rmdir()


@pytest.fixture
<<<<<<< HEAD
def set_temp_workspace(tmp_path: Path):
    """Fixture which set env WORKSPACE_DIR to tmp path/work."""
    workspace_dir = tmp_path / "work"
    workspace_dir.mkdir(parents=True, exist_ok=True)
    os.environ["WORKSPACE_DIR"] = str(workspace_dir)
    return workspace_dir


@pytest.fixture
def set_temp_workspace_invalid(tmp_path: Path):
    workspace_dir = tmp_path / "statistics"
    workspace_dir.mkdir(parents=True, exist_ok=True)
    return workspace_dir


@pytest.fixture
=======
>>>>>>> 3eba35fb
def work_folder_defaults(set_temp_workspace: Path):
    """Fixture that ensures a work folder exists for template with default values."""
    base_path = set_temp_workspace
    file_name = create_template_yaml(
        DEFAULT_TEMPLATE,
        custom_directory=base_path,
    )

    target_path = base_path / file_name

    yield target_path

    _clean_up_after_test(target_path, base_path)


@pytest.fixture
def work_folder_complete_patch_output(set_temp_workspace: Path):
    """Fixture that ensures a work folder exists for template with saved variable definition values."""
    base_path = set_temp_workspace
    file_name = create_template_yaml(
        sample_complete_patch_output(),
        custom_directory=base_path,
    )
    target_path = base_path / file_name
    yield target_path

    _clean_up_after_test(target_path, base_path)


@pytest.fixture
<<<<<<< HEAD
def _delete_workspace_dir():
    original_workspace_dir = config.get_workspace_dir()
=======
def _delete_workspace_dir_env_var(set_temp_workspace):  # noqa: ARG001
    original_workspace_dir = os.environ.get("WORKSPACE_DIR")

>>>>>>> 3eba35fb
    if "WORKSPACE_DIR" in os.environ:
        del os.environ["WORKSPACE_DIR"]

    yield

    if original_workspace_dir is not None:
        os.environ["WORKSPACE_DIR"] = original_workspace_dir
    else:
        pass


@pytest.fixture
def work_folder_variable_definition(set_temp_workspace: Path):
    """Fixture that ensures a work folder exists for template with saved variable definition values."""
    base_path = set_temp_workspace
    file_name = create_template_yaml(
        sample_variable_definition(),
        custom_directory=base_path,
    )
    target_path = base_path / file_name
    yield target_path

    _clean_up_after_test(target_path, base_path)


VARIABLE_DEFINITION_DICT = {
    "name": {
        "en": "Country Background",
        "nb": "Landbakgrunn",
        "nn": "Landbakgrunn",
    },
    "short_name": "new_short_name1",
    "definition": {
        "en": "Country background is the person's own, the mother's or possibly the father's country of birth. Persons without an immigrant background always have Norway as country background. In cases where the parents have different countries of birth the mother's country of birth is chosen. If neither the person nor the parents are born abroad, country background is chosen from the first person born abroad in the order mother's mother, mother's father, father's mother, father's father.",
        "nb": "For personer født i utlandet, er dette (med noen få unntak) eget fødeland. For personer født i Norge er det foreldrenes fødeland. I de tilfeller der foreldrene har ulikt fødeland, er det morens fødeland som blir valgt. Hvis ikke personen selv eller noen av foreldrene er utenlandsfødt, hentes landbakgrunn fra de første utenlandsfødte en treffer på i rekkefølgen mormor, morfar, farmor eller farfar.",
        "nn": "For personar fødd i utlandet, er dette (med nokre få unntak) eige fødeland. For personar fødd i Noreg er det fødelandet til foreldra. I dei tilfella der foreldra har ulikt fødeland, er det fødelandet til mora som blir valt. Viss ikkje personen sjølv eller nokon av foreldra er utenlandsfødt, blir henta landsbakgrunn frå dei første utenlandsfødte ein treffar på i rekkjefølgja mormor, morfar, farmor eller farfar.",
    },
    "classification_reference": "91",
    "unit_types": ["01", "02"],
    "subject_fields": ["he04"],
    "contains_special_categories_of_personal_data": True,
    "measurement_type": None,
    "valid_from": "2003-01-01",
    "external_reference_uri": "https://www.ssb.no/a/metadata/conceptvariable/vardok/1919/nb",
    "comment": {
        "nb": "Fra og med 1.1.2003 ble definisjon endret til også å trekke inn besteforeldrenes fødeland.",
        "nn": "Fra og med 1.1.2003 ble definisjon endret til også å trekke inn besteforeldrenes fødeland.",
        "en": "As of 1 January 2003, the definition was changed to also include the grandparents' country of birth.",
    },
    "related_variable_definition_uris": ["https://example.com/"],
    "contact": {
        "title": {
            "en": "Division for population statistics",
            "nb": "Seksjon for befolkningsstatistikk",
            "nn": "Seksjon for befolkningsstatistikk",
        },
        "email": "s320@ssb.no",
    },
}


@pytest.fixture
def get_norwegian_descriptions_from_file():
    """Return dict representation of model field descriptions."""
    return load_descriptions(config.get_descriptions_path())<|MERGE_RESOLUTION|>--- conflicted
+++ resolved
@@ -5,13 +5,9 @@
 
 import pytest
 
-<<<<<<< HEAD
 from dapla_metadata.variable_definitions import config
-=======
 from dapla_metadata.variable_definitions._client import VardefClient
 from dapla_metadata.variable_definitions.complete_patch_output import DEFAULT_TEMPLATE
-from dapla_metadata.variable_definitions.config import get_descriptions_path
->>>>>>> 3eba35fb
 from dapla_metadata.variable_definitions.generated import vardef_client
 from dapla_metadata.variable_definitions.generated.vardef_client.api_client import (
     ApiClient,
@@ -278,25 +274,6 @@
 
 
 @pytest.fixture
-<<<<<<< HEAD
-def set_temp_workspace(tmp_path: Path):
-    """Fixture which set env WORKSPACE_DIR to tmp path/work."""
-    workspace_dir = tmp_path / "work"
-    workspace_dir.mkdir(parents=True, exist_ok=True)
-    os.environ["WORKSPACE_DIR"] = str(workspace_dir)
-    return workspace_dir
-
-
-@pytest.fixture
-def set_temp_workspace_invalid(tmp_path: Path):
-    workspace_dir = tmp_path / "statistics"
-    workspace_dir.mkdir(parents=True, exist_ok=True)
-    return workspace_dir
-
-
-@pytest.fixture
-=======
->>>>>>> 3eba35fb
 def work_folder_defaults(set_temp_workspace: Path):
     """Fixture that ensures a work folder exists for template with default values."""
     base_path = set_temp_workspace
@@ -327,14 +304,9 @@
 
 
 @pytest.fixture
-<<<<<<< HEAD
-def _delete_workspace_dir():
-    original_workspace_dir = config.get_workspace_dir()
-=======
 def _delete_workspace_dir_env_var(set_temp_workspace):  # noqa: ARG001
     original_workspace_dir = os.environ.get("WORKSPACE_DIR")
 
->>>>>>> 3eba35fb
     if "WORKSPACE_DIR" in os.environ:
         del os.environ["WORKSPACE_DIR"]
 
